--- conflicted
+++ resolved
@@ -23,13 +23,8 @@
         self.from_summaries()
 
     def __reduce__(self):
-<<<<<<< HEAD
         """Serialize the distribution for pickle."""
         return unpackPAM, (self.seqs, self.logWeights, self.frozen)
-=======
-        """ Serialize the distribution for pickle. """
-        return unpackPAM, (self.seqs, self.SeqWeight, self.logWeights, self.frozen)
->>>>>>> 2def7f73
 
     def copy(self):
         return PAM250(self.seqs, self.background)
@@ -44,9 +39,6 @@
         self.logWeights[:] = self.logWeights - np.amax(self.logWeights)
 
 
-<<<<<<< HEAD
-def unpackPAM(seqs, lw, frozen):
-=======
 class fixedMotif(CustomDistribution):
     def __init__(self, seqs, motif, SeqWeight):
         # Compute log-likelihood of each peptide for the motif
@@ -75,8 +67,7 @@
         self.logWeights[:] = self.logWeights - np.mean(self.logWeights)
 
 
-def unpackPAM(seqs, sw, lw, frozen):
->>>>>>> 2def7f73
+def unpackPAM(seqs, lw, frozen):
     """Unpack from pickling."""
     clss = PAM250(seqs)
     clss.frozen = frozen
