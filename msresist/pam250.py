--- conflicted
+++ resolved
@@ -47,8 +47,7 @@
         if (a, b) in MatrixInfo.pam250:
             score += MatrixInfo.pam250[(a, b)]
         else:
-<<<<<<< HEAD
-            score += MatrixInfo.pam250[(seq2[i], seq1[i])]
+            score += MatrixInfo.pam250[(b, a)]
     return score
 
 
@@ -64,8 +63,4 @@
     for z in range(ncl):
         seq_scores[:, z] /= len(cl_seqs[z])  # average score per cluster
 
-    return seq_scores
-=======
-            score += MatrixInfo.pam250[(b, a)]
-    return score
->>>>>>> d9fb1f9b
+    return seq_scores