--- conflicted
+++ resolved
@@ -42,11 +42,6 @@
 def test_pickle(distance_method):
     """ Test that EMclustering can be pickled and unpickled. """
     MSC = MassSpecClustering(info, 2, SeqWeight=2, distance_method=distance_method).fit(X=data)
-<<<<<<< HEAD
-
-=======
-    
->>>>>>> 5b5f9d70
     pstring = pickle.dumps(MSC)
     unpickled = pickle.loads(pstring)
     assert np.all(np.isfinite(unpickled.scores_))