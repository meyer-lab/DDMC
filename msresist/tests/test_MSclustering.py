--- conflicted
+++ resolved
@@ -22,14 +22,9 @@
         covariance_type = "diag"
         max_n_iter = 20
 
-<<<<<<< HEAD
         Cl_seqs, _, _, _, _ = EM_clustering(data, info, ncl, GMMweight, pYTS, distance_method, covariance_type, max_n_iter)
 
         gmm_cl, _, _ = gmm_initialCl_and_pvalues(ABC, 4, "diag", "Y")
-=======
-        Cl_seqs, _, _, _, _ = EM_clustering(data, seqs, names, ncl, GMMweight, pYTS, distance_method, covariance_type, max_n_iter)
-        gmm_cl, _ = gmm_initialCl_and_pvalues(ABC, 4, "diag", "Y")
->>>>>>> 2a4ab5bf
         gmm_cl = [[str(seq) for seq in cluster] for cluster in gmm_cl]
 
         # assert that EM clusters are different than GMM clusters
