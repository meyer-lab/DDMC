"""
Testing file for the clustering methods by data and sequence.
"""
import unittest
from ..sequence_analysis import EM_clustering, preprocess_seqs, gmm_initialCl_and_pvalues
from ..pre_processing import preprocessing


class TestClustering(unittest.TestCase):
    """ Testing class for a clustering estimator. """

    def test_clusters(self):
        """ Test that EMclustering is working by comparing with GMM clusters. """
        ABC = preprocessing(motifs=True, Vfilter=True, FCfilter=True, log2T=True)
        ABC = preprocess_seqs(ABC, "Y")
        data = ABC.iloc[:, 6:].T
        info = ABC.iloc[:, :6]
        ncl = 2
<<<<<<< HEAD
        GMMweight = 0.75
=======
        GMMweight = 2.5
>>>>>>> 1c686ba2
        pYTS = "Y"
        distance_method = "Binomial"
        covariance_type = "diag"
        max_n_iter = 20

        Cl_seqs, _, _, _, _ = EM_clustering(data, info, ncl, GMMweight, pYTS, distance_method, covariance_type, max_n_iter)

<<<<<<< HEAD
        gmm_cl, _, _ = gmm_initialCl_and_pvalues(ABC, ncl, covariance_type, pYTS)
=======
        gmm_cl, _, _ = gmm_initialCl_and_pvalues(ABC, 4, "diag", "Y")
>>>>>>> 1c686ba2
        gmm_cl = [[str(seq) for seq in cluster] for cluster in gmm_cl]

        # assert that EM clusters are different than GMM clusters
        self.assertNotEqual(Cl_seqs, gmm_cl)<|MERGE_RESOLUTION|>--- conflicted
+++ resolved
@@ -16,11 +16,7 @@
         data = ABC.iloc[:, 6:].T
         info = ABC.iloc[:, :6]
         ncl = 2
-<<<<<<< HEAD
         GMMweight = 0.75
-=======
-        GMMweight = 2.5
->>>>>>> 1c686ba2
         pYTS = "Y"
         distance_method = "Binomial"
         covariance_type = "diag"
@@ -28,11 +24,7 @@
 
         Cl_seqs, _, _, _, _ = EM_clustering(data, info, ncl, GMMweight, pYTS, distance_method, covariance_type, max_n_iter)
 
-<<<<<<< HEAD
         gmm_cl, _, _ = gmm_initialCl_and_pvalues(ABC, ncl, covariance_type, pYTS)
-=======
-        gmm_cl, _, _ = gmm_initialCl_and_pvalues(ABC, 4, "diag", "Y")
->>>>>>> 1c686ba2
         gmm_cl = [[str(seq) for seq in cluster] for cluster in gmm_cl]
 
         # assert that EM clusters are different than GMM clusters
