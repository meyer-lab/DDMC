"""Logistic Regression Model functions to predict clinical features of CPTAC patients given their clustered phosphoproteomes."""

import numpy as np
import pandas as pd
import seaborn as sns
from sklearn.metrics import confusion_matrix
from sklearn.metrics import auc
from sklearn.metrics import plot_roc_curve
from sklearn.model_selection import StratifiedKFold


def plotClusterCoefficients(ax, lr, hue=None, title=False):
    """Plot LR coeficients of clusters."""
    coefs_ = pd.DataFrame(lr.coef_.T, columns=["LR Coefficient"])
    if hue:
        coefs_["Cluster"] = [l.split("_")[0] for l in hue]
        coefs_["Sample"] = [l.split("_")[1] for l in hue]
        hue = "Sample"
    else:
        coefs_["Cluster"] = np.arange(coefs_.shape[0]) + 1
    sns.barplot(ax=ax, x="Cluster", y="LR Coefficient", hue=hue, data=coefs_, color='darkblue', **{"linewidth": 0.5}, **{"edgecolor": "black"})
    if title:
        ax.set_title(title)


def plotPredictionProbabilities(ax, lr, dd, yy):
    """Plot LR predictions and prediction probabilities."""
    res_ = pd.DataFrame()
    res_["y, p(x)"] = lr.predict_proba(dd)[:, 1]
    z = lr.predict(dd) == yy
    res_["Correct_Prediction"] = z.values
    res_["Prediction"] = lr.predict(dd).astype("int")
    res_["Patients"] = np.arange(res_.shape[0]) + 1
    sns.scatterplot(ax=ax, x="Patients", y="Prediction", data=res_, hue="Correct_Prediction")
    sns.lineplot(ax=ax, x="Patients", y="y, p(x)", data=res_, marker="s", color="gray")
    ax.axhline(0.5, ls='--', color='r')


def plotConfusionMatrix(ax, lr, dd, yy):
    """Actual vs predicted outputs"""
    cm = confusion_matrix(yy, lr.predict(dd))
    n = lr.classes_.shape[0]
    ax.imshow(cm)
    ax.grid(False)
    ax.set_xlabel('Predicted outputs', color='black')
    ax.set_ylabel('Actual outputs', color='black')
    ax.xaxis.set(ticks=range(n))
    ax.yaxis.set(ticks=range(n))
    for i in range(n):
        for j in range(n):
            ax.text(j, i, cm[i, j], ha='center', va='center', color='white')


from sklearn.metrics import confusion_matrix
from sklearn.metrics import auc
from sklearn.metrics import plot_roc_curve
from sklearn.model_selection import StratifiedKFold

def plotROC(ax, classifier, d, y, cv_folds=4, title=False):
    """Plot Receiver Operating Characteristc with cross-validation folds of a given classifier model."""
    y = y.values
    cv = StratifiedKFold(n_splits=cv_folds)
    tprs = []
    aucs = []
    mean_fpr = np.linspace(0, 1, 100)

    for i, (train, test) in enumerate(cv.split(d, y)):
        classifier.fit(d[train], y[train])
        viz = plot_roc_curve(classifier, d[test], y[test],
                             name='ROC fold {}'.format(i),
                             alpha=0.3, lw=1, ax=ax)
        interp_tpr = np.interp(mean_fpr, viz.fpr, viz.tpr)
        interp_tpr[0] = 0.0
        tprs.append(interp_tpr)
        aucs.append(viz.roc_auc)

    ax.plot([0, 1], [0, 1], linestyle='--', lw=2, color='r', label='Chance', alpha=.8)
    mean_tpr = np.mean(tprs, axis=0)
    mean_tpr[-1] = 1.0
    mean_auc = auc(mean_fpr, mean_tpr)
    std_auc = np.std(aucs)
    ax.plot(mean_fpr, mean_tpr, color='b',
            label=r'Mean ROC (AUC = %0.2f $\pm$ %0.2f)' % (mean_auc, std_auc),
            lw=2, alpha=.8)

    std_tpr = np.std(tprs, axis=0)
    tprs_upper = np.minimum(mean_tpr + std_tpr, 1)
    tprs_lower = np.maximum(mean_tpr - std_tpr, 0)
    ax.fill_between(mean_fpr, tprs_lower, tprs_upper, color='grey', alpha=.2,
                    label=r'$\pm$ 1 std. dev.')

    ax.set(xlim=[-0.05, 1.05], ylim=[-0.05, 1.05],
           title="ROC")

    if title:
        ax.set_title(title)

<<<<<<< HEAD
    ax.legend(loc=4, prop={'size': 8}, labelspacing=0.2)
=======
    ax.legend(loc=4, prop={'size': 8}, labelspacing=0.2)
>>>>>>> 2a7a95f0
<|MERGE_RESOLUTION|>--- conflicted
+++ resolved
@@ -95,8 +95,4 @@
     if title:
         ax.set_title(title)
 
-<<<<<<< HEAD
-    ax.legend(loc=4, prop={'size': 8}, labelspacing=0.2)
-=======
-    ax.legend(loc=4, prop={'size': 8}, labelspacing=0.2)
->>>>>>> 2a7a95f0
+    ax.legend(loc=4, prop={'size': 8}, labelspacing=0.2)