--- conflicted
+++ resolved
@@ -36,28 +36,6 @@
 
     mutations = pd.read_csv("msresist/data/MS/CPTAC/Patient_Mutations.csv")
     mOI = mutations[["Sample.ID"] + list(mutations.columns)[45:54] + list(mutations.columns)[61:64]]
-<<<<<<< HEAD
-    mOI = mOI[~mOI["Sample.ID"].str.contains("IR")]
-    y = mOI.set_index("Sample.ID")
-    y = y["STK11.mutation.status"]
-
-    # Remove NATs
-    X = X.loc[:, ~X.columns.str.endswith(".N")]
-    d = d[~d["Patient_ID"].str.endswith(".N")].iloc[:, 1:]
-    y = y[~y.index.str.endswith(".N")]
-    z = d.copy()
-    z["STK11 status"] = y.values
-
-    svc = LinearSVC(penalty="l1", dual=False, max_iter=10000, tol=1e-7)
-    uc_svc = svc.fit(d, y)
-
-    plotROC(ax[0], uc_svc, d.values, y, cv_folds=4, title="ROC unclustered")
-    plot_unclustered_LRcoef(ax[1], uc_svc, z)
-
-    # STK11 WT vs mut k-means
-    ncl = 24
-    labels = KMeans(n_clusters=ncl).fit(d.T).labels_
-=======
     y = mOI[~mOI["Sample.ID"].str.contains("IR")]
     y_ = y["STK11.mutation.status"]
 
@@ -68,22 +46,9 @@
 
     # Run k-means
     ncl = 24
->>>>>>> 2714a8f5
     x_ = X.copy()
     x_["Cluster"] = KMeans(n_clusters=ncl).fit(d.T).labels_
     c_kmeans = x_.groupby("Cluster").mean().T
-<<<<<<< HEAD
-    c_kmeans.columns = list(np.arange(ncl) + 1)
-    km_svc = svc.fit(c_kmeans, y)
-    plotROC(ax[2], km_svc, c_kmeans.values, y, cv_folds=4, title="ROC k-means")
-    plotClusterCoefficients(ax[3], svc, title="k-means")
-    c_kmeans["STK11 status"] = z.iloc[:, -1].values
-    pvals = calculate_mannW_pvals(c_kmeans, "STK11 status", 0, 1)
-    pvals = build_pval_matrix(ncl, pvals)
-    plot_clusters_binaryfeatures(c_kmeans, "STK11 status", ax[4], pvals=pvals)
-
-    # Tumor vs NAT GMM
-=======
     c_kmeans["Patient_ID"] = X.columns[4:]
     c_kmeans.columns = list(np.arange(ncl) + 1) + ["Patient_ID"]
 
@@ -103,7 +68,6 @@
     plot_clusters_binaryfeatures(c_kmeans, "STK11", ax[4], pvals=pvals)
 
     # Run GMM
->>>>>>> 2714a8f5
     ncl = 15
     for _ in range(10):
         gmm = GeneralMixtureModel.from_samples(NormalDistribution, X=d.T, n_components=ncl, n_jobs=-1)
@@ -112,16 +76,6 @@
             break
     x_["Cluster"] = gmm.predict(d.T)
     c_gmm = x_.groupby("Cluster").mean().T
-<<<<<<< HEAD
-    c_gmm.columns = list(np.arange(ncl) + 1)
-    gmm_svc = svc.fit(c_gmm, y)
-    plotROC(ax[5], gmm_svc, c_gmm.values, y, cv_folds=4, title="ROC GMM")
-    plotClusterCoefficients(ax[6], gmm_svc, title="GMM")
-    c_gmm["STK11 status"] = z.iloc[:, -1].values
-    pvals = calculate_mannW_pvals(c_gmm, "STK11 status", 0, 1)
-    pvals = build_pval_matrix(ncl, pvals)
-    plot_clusters_binaryfeatures(c_gmm, "STK11 status", ax[7], pvals=pvals)
-=======
     c_gmm["Patient_ID"] = X.columns[4:]
     c_gmm.columns = list(np.arange(ncl) + 1) + ["Patient_ID"]
 
@@ -138,6 +92,5 @@
     pvals = calculate_mannW_pvals(c_gmm, "STK11", 0, 1)
     pvals = build_pval_matrix(ncl, pvals)
     plot_clusters_binaryfeatures(c_gmm, "STK11", ax[7], pvals=pvals)
->>>>>>> 2714a8f5
 
     return f