--- conflicted
+++ resolved
@@ -21,7 +21,7 @@
     ax, f = getSetup((15, 10), (3, 4), multz={8: 1, 10: 1})
     
     # blank out first axis for cartoon
-<<<<<<< HEAD
+
     # ax[0].axis('off')
 
     # Read in Cell Migration data on collagen
@@ -65,311 +65,3 @@
     subplotLabel(ax)
     
     return f
-=======
-    ax[0].axis('off')
-
-    # Cell Viability
-    cv1 = pd.read_csv("msresist/data/Phenotypic_data/AXLmutants/20200130-AXLmutantsPhase_MeanTRs_BR1.csv").iloc[:, 1:]
-    cv1_ab = cv1.loc[:, cv1.columns.str.contains('-A/E')]
-    cv2 = pd.read_csv('msresist/data/Phenotypic_data/AXLmutants/20200130-AXLmutantsPhase_MeanTRs_BR2.csv').iloc[:, 1:]
-    cv2_ab = cv2.loc[:, cv2.columns.str.contains('-A/E')]
-    cv3 = pd.read_csv('msresist/data/Phenotypic_data/AXLmutants/20200130-AXLmutantsPhase_MeanTRs_BR3.csv').iloc[:, 1:]
-    cv3_ab = cv3.loc[:, cv2.columns.str.contains('-A/E')]
-
-    for ii in range(0, cv2_ab.columns.size):
-        cv1_ab.iloc[:, ii] /= cv1_ab.iloc[0, ii]
-        cv2_ab.iloc[:, ii] /= cv2_ab.iloc[0, ii]
-        cv3_ab.iloc[:, ii] /= cv3_ab.iloc[0, ii]
-
-    cv = pd.concat([cv1_ab, cv2_ab, cv3_ab], axis=0)
-    cv.insert(0, "Elapsed", cv1.iloc[:, 0])
-    cv = MergeDfbyMean(cv, cv1_ab.columns, "Elapsed").reset_index()
-    cv = cv[cv["Elapsed"] == 120].iloc[0, 1:]
-    v = cv[["PC9-A/E", "AXL KO-A/E", "Kdead-A/E", "Kin-A/E", "M4-A/E", "M5-A/E", "M7-A/E", "M10-A/E", "M11-A/E", "M15-A/E"]]
-
-    # Phosphorylation data
-    X = preprocessing(Axlmuts_ErlF154=True, motifs=True, Vfilter=False, FCfilter=False, log2T=True, mc_row=True)
-    X = preprocess_seqs(X, "Y").sort_values(by="Protein")
-
-    d = X.select_dtypes(include=['float64']).T
-    i = X.select_dtypes(include=['object'])
-
-    lines = ["PC9", "KO", "KD", "KI", "Y634F", "Y643F", "Y698F", "Y726F", "Y750F ", "Y821F"]
-    d.index = lines
-
-    distance_method = "Binomial"
-    ncl = 3
-    GMMweight = 0.75
-    b = ncl + 1
-
-    ncomp = 2
-    mixedCl_plsr = Pipeline([('mixedCl', MassSpecClustering(i, ncl, GMMweight=GMMweight, distance_method=distance_method)), ('plsr', PLSRegression(ncomp))])
-    fit = mixedCl_plsr.fit(d, v)
-
-    plotR2YQ2Y(ax[1], mixedCl_plsr, d, v, cv=2, b=b)
-
-    centers = mixedCl_plsr.named_steps.mixedCl.transform(d)
-
-    plotMeasuredVsPredicted(ax[2], mixedCl_plsr, d, v)
-
-    plotScoresLoadings(ax[3:5], fit, centers, v, ncl, lines, CV=2)
-
-    plotclusteraverages(ax[5], centers.T, lines)
-
-    # Add subplot labels
-    subplotLabel(ax)
-
-    return f
-
-
-def plotR2YQ2Y(ax, model, X, Y, cv, b=3):
-    Q2Y = Q2Y_across_components(model, X, Y, cv, b)
-    R2Y = R2Y_across_components(model, X, Y, cv, b)
-
-    range_ = np.arange(1, b)
-
-    ax.bar(range_ + 0.15, Q2Y, width=0.3, align='center', label='Q2Y', color="darkblue")
-    ax.bar(range_ - 0.15, R2Y, width=0.3, align='center', label='R2Y', color="black")
-    ax.set_title("R2Y/Q2Y Cell Viability")
-    ax.set_xticks(range_)
-    ax.set_xlabel("Number of Components")
-    ax.legend(loc=0)
-
-
-def plotMixedClusteringPLSR_GridSearch(ax, X, info, Y, distance_method):
-    CVresults_max, CVresults_min, best_params = MSclusPLSR_tuning(X, info, Y, distance_method)
-    ncl_GMMweight_ncomp = CVresults_min.sort_values(by="Ranking").iloc[:21, :]
-
-    labels = []
-    for ii in range(ncl_GMMweight_ncomp.shape[0]):
-        labels.append(str(ncl_GMMweight_ncomp.iloc[ii, 1]) + "|" + str(ncl_GMMweight_ncomp.iloc[ii, 2]))
-
-    width = 0.20
-    ax.bar(np.arange(ncl_GMMweight_ncomp.shape[0]), np.abs(ncl_GMMweight_ncomp.iloc[:, 3]), width, edgecolor='black', color='g')
-    ax.set_xticks(np.arange(ncl_GMMweight_ncomp.shape[0]))
-    ax.set_xticklabels(labels, fontsize=7)
-    ax.set_xlabel("Number of Clusters | GMM Weight")
-    ax.set_ylabel("Mean-Squared Error (MSE)")
-    ax.set_title("Top20 Hyperparameter Combinations (N Components=2)")
-
-
-def plotMeasuredVsPredicted(ax, plsr_model, X, Y):
-    """ Plot exprimentally-measured vs PLSR-predicted values. """
-    Y_predictions = list(np.squeeze(cross_val_predict(plsr_model, X, Y, cv=Y.size, n_jobs=-1)))
-    Y = list(Y)
-    ax.scatter(Y, Y_predictions)
-    ax.plot(np.unique(Y), np.poly1d(np.polyfit(Y, Y_predictions, 1))(np.unique(Y)), color="r")
-    ax.set(title="Correlation Measured vs Predicted", xlabel="Actual Y", ylabel="Predicted Y")
-    ax.set_title("Correlation Measured vs Predicted")
-    ax.set_xlabel("Measured Cell Viability")
-    ax.set_ylabel("Predicted Cell Viability")
-    ax.set_xlim([1, np.max(Y) * 1.2])
-    ax.set_ylim([1, np.max(Y) * 1.2])
-    coeff, _ = sp.stats.pearsonr(list(Y_predictions), list(Y))
-    textstr = "$r$ = " + str(np.round(coeff, 4))
-    props = dict(boxstyle='square', facecolor='none', alpha=0.5, edgecolor='black')
-    ax.text(0.80, 0.09, textstr, transform=ax.transAxes, fontsize=10, verticalalignment='top', bbox=props)
-
-
-def plotScoresLoadings(ax, model, X, Y, ncl, treatments, CV):
-    """ Plot scores and loadings plot """
-    if CV == 1:
-        X_scores, _ = model.transform(X, Y)
-        PC1_xload, PC2_xload = model.x_loadings_[:, 0], model.x_loadings_[:, 1]
-        PC1_yload, PC2_yload = model.y_loadings_[:, 0], model.y_loadings_[:, 1]
-
-    if CV == 2:
-        X_scores, _ = model.named_steps.plsr.transform(X, Y)
-        PC1_xload, PC2_xload = model.named_steps.plsr.x_loadings_[:, 0], model.named_steps.plsr.x_loadings_[:, 1]
-        PC1_yload, PC2_yload = model.named_steps.plsr.y_loadings_[:, 0], model.named_steps.plsr.y_loadings_[:, 1]
-
-    PC1_scores, PC2_scores = X_scores[:, 0], X_scores[:, 1]
-    colors_ = cm.rainbow(np.linspace(0, 1, ncl))
-
-    # Scores
-    ax[0].scatter(PC1_scores, PC2_scores)
-    for j, txt in enumerate(treatments):
-        ax[0].annotate(txt, (PC1_scores[j], PC2_scores[j]))
-    ax[0].set_title('PLSR Model Scores')
-    ax[0].set_xlabel('Principal Component 1')
-    ax[0].set_ylabel('Principal Component 2')
-    ax[0].axhline(y=0, color='0.25', linestyle='--')
-    ax[0].axvline(x=0, color='0.25', linestyle='--')
-
-    spacer = 0.5
-    ax[0].set_xlim([(-1 * max(np.abs(PC1_scores))) - spacer, max(np.abs(PC1_scores)) + spacer])
-    ax[0].set_ylim([(-1 * max(np.abs(PC2_scores))) - spacer, max(np.abs(PC2_scores)) + spacer])
-
-    # Loadings
-    numbered = []
-    list(map(lambda v: numbered.append(str(v + 1)), range(ncl)))
-    for i, txt in enumerate(numbered):
-        ax[1].annotate(txt, (PC1_xload[i], PC2_xload[i]))
-    ax[1].annotate("Cell Viability", (PC1_yload + 0.05, PC2_yload - 0.05))
-    ax[1].scatter(PC1_xload, PC2_xload, c=np.arange(ncl), cmap=colors.ListedColormap(colors_))
-    ax[1].scatter(PC1_yload, PC2_yload, color='#000000', marker='D', label='Cell Viability')
-    ax[1].set_title('PLSR Model Loadings (Averaged Clusters)')
-    ax[1].set_xlabel('Principal Component 1')
-    ax[1].set_ylabel('Principal Component 2')
-    ax[1].axhline(y=0, color='0.25', linestyle='--')
-    ax[1].axvline(x=0, color='0.25', linestyle='--')
-
-    spacer = 0.5
-    ax[1].set_xlim([(-1 * max(np.abs(list(PC1_xload) + list(PC1_yload)))) - spacer, max(np.abs(list(PC1_xload) + list(PC1_yload))) + spacer])
-    ax[1].set_ylim([(-1 * max(np.abs(list(PC2_xload) + list(PC2_yload)))) - spacer, max(np.abs(list(PC2_xload) + list(PC2_yload))) + spacer])
-
-
-def plotScoresLoadings_plotly(X, labels, Y, ncomp, loc=False):
-    """ Interactive PLSR plot. Note that this works best by pre-defining the dataframe's
-    indices which will serve as labels for each dot in the plot. """
-
-    plsr = PLSRegression(ncomp)
-    X_scores, _ = plsr.fit_transform(X, Y)
-    scores = pd.concat([pd.DataFrame(X_scores[:, 0]),
-                        pd.DataFrame(X_scores[:, 1])], axis=1)
-    scores.index = X.index
-    scores.columns = ["PC1", "PC2"]
-
-    xloads = pd.concat([pd.DataFrame(plsr.x_loadings_[:, 0]),
-                        pd.DataFrame(plsr.x_loadings_[:, 1])], axis=1)
-    yloads = pd.concat([pd.DataFrame(plsr.y_loadings_[:, 0]),
-                        pd.DataFrame(plsr.y_loadings_[:, 1])], axis=1)
-
-    xloads.index, yloads.index = X.columns, yloads.index.rename("Cell Viability")
-    xloads.columns, yloads.columns = [["PC1", "PC2"]] * 2
-
-    if loc:
-        print(loadings.loc[loc])
-
-    colors_ = ["black", "red", "blue", "lightgoldenrodyellow", "brown", "cyan", "orange", "gray"]
-
-    fig = make_subplots(rows=1, cols=2, subplot_titles=("PLSR Scores", "PLSR Loadings"))
-    fig.add_trace(
-        go.Scatter(
-            mode='markers+text',
-            x=scores["PC1"],
-            y=scores["PC2"],
-            text=scores.index,
-            textposition="top center",
-            textfont=dict(
-                size=10,
-                color="black"),
-            marker=dict(
-                color='blue',
-                size=8,
-                line=dict(
-                    color='black',
-                    width=1))),
-        row=1, col=1)
-
-    fig.add_trace(
-        go.Scatter(
-            mode='markers',
-            x=xloads["PC1"],
-            y=xloads["PC2"],
-            opacity=0.7,
-            text=["Protein: " + xloads.index[i][0] + "  Pos: " + xloads.index[i][1] for i in range(len(xloads.index))],
-            marker=dict(
-                color=[colors_[i] for i in labels],
-                size=8,
-                line=dict(
-                    color='black',
-                    width=1))),
-        row=1, col=2)
-
-    fig.add_trace(
-        go.Scatter(
-            mode='markers',
-            x=yloads["PC1"],
-            y=yloads["PC2"],
-            opacity=0.7,
-            text=yloads.index.name,
-            marker=dict(
-                color='green',
-                size=10,
-                line=dict(
-                    color='black',
-                    width=1))),
-        row=1, col=2)
-
-    fig.update_layout(
-        height=500,
-        width=1000,
-        showlegend=False,
-        xaxis=dict(showgrid=False),
-        yaxis=dict(showgrid=False),
-        xaxis2=dict(showgrid=False),
-        yaxis2=dict(showgrid=False))
-    fig.update_xaxes(title_text="Principal Component 1", row=1, col=1)
-    fig.update_xaxes(title_text="Principal Component 1", row=1, col=2)
-    fig.update_yaxes(title_text="Principal Component 2", row=1, col=1)
-    fig.update_yaxes(title_text="Principal Component 2", row=1, col=2)
-
-    fig.show()
-
-
-def plotclusteraverages(ax, centers, treatments):
-    """Plot the cluster averages across conditions """
-    colors_ = cm.rainbow(np.linspace(0, 1, centers.shape[0]))
-
-    for i in range(centers.shape[0]):
-        ax.plot(centers.iloc[i, :], marker='o', label="cluster " + str(i + 1), color=colors_[i])
-
-    ax.set_xticks(np.arange(centers.shape[1]))
-    ax.set_xticklabels(treatments, rotation=45)
-    ax.set_ylabel("Normalized Signal", fontsize=12)
-    ax.legend()
-
-
-def plotKmeansPLSR_GridSearch(ax, X, Y):
-    CVresults_max, CVresults_min, best_params = kmeansPLSR_tuning(X, Y)
-    twoC = np.abs(CVresults_min.iloc[:2, 3])
-    threeC = np.abs(CVresults_min.iloc[2:5, 3])
-    fourC = np.abs(CVresults_min.iloc[5:9, 3])
-    fiveC = np.abs(CVresults_min.iloc[9:14, 3])
-    sixC = np.abs(CVresults_min.iloc[14:20, 3])
-
-    width = 1
-    groupgap = 1
-
-    x1 = np.arange(len(twoC))
-    x2 = np.arange(len(threeC)) + groupgap + len(twoC)
-    x3 = np.arange(len(fourC)) + groupgap * 2 + len(twoC) + len(threeC)
-    x4 = np.arange(len(fiveC)) + groupgap * 3 + len(twoC) + len(threeC) + len(fourC)
-    x5 = np.arange(len(sixC)) + groupgap * 4 + len(twoC) + len(threeC) + len(fourC) + len(fiveC)
-
-    ax.bar(x1, twoC, width, edgecolor='black', color="g")
-    ax.bar(x2, threeC, width, edgecolor='black', color="g")
-    ax.bar(x3, fourC, width, edgecolor='black', color="g")
-    ax.bar(x4, fiveC, width, edgecolor="black", color="g")
-    ax.bar(x5, sixC, width, edgecolor="black", color="g")
-
-    comps = []
-    for ii in range(2, 7):
-        comps.append(list(np.arange(1, ii + 1)))
-    flattened = [nr for cluster in comps for nr in cluster]
-
-    ax.set_xticks(np.concatenate((x1, x2, x3, x4, x5)))
-    ax.set_xticklabels(flattened, fontsize=10)
-    ax.set_xlabel("Number of Components per Cluster")
-    ax.set_ylabel("Mean-Squared Error (MSE)")
-
-
-def plotCoClusteringGridSearch(ax, grid_results):
-    labels = []
-    for ii in range(grid_results.shape[0]):
-        labels.append(str(grid_results.iloc[ii, 1]) + 
-                      "|" + str(grid_results.iloc[ii, 2]) + 
-                      "|" + str(grid_results.iloc[ii, 3]))
-
-
-    fig, ax = plt.subplots(1,1,figsize=(25,10))
-
-    width = 0.5
-    ax.bar(np.arange(grid_results.shape[0]), np.abs(grid_results.iloc[:, 4]), width, edgecolor='black', color='g')
-    ax.set_xticks(np.arange(grid_results.shape[0]))
-    ax.set_xticklabels(labels, fontsize=12)
-    ax.set_xlabel("#Clusters | #Components | GMM Weight", fontsize=16)
-    ax.set_ylabel("Mean-Squared Error (MSE)", fontsize=16)
-    ax.set_title("Top20 Hyperparameter Combinations", fontsize=20)
->>>>>>> b7fe6a06
