--- conflicted
+++ resolved
@@ -49,56 +49,30 @@
     Y_cv = Y_cv.reset_index()[Y_cv1.columns]
     Y_cv = Y_cv[Y_cv["Elapsed"] == 72].iloc[0, 1:]
 
-<<<<<<< HEAD
     #Phosphorylation data
     ABC = preprocessing(motifs=True, Vfilter=True, FCfilter=True, log2T=True)
     ABC = preprocess_seqs(ABC, "Y")
-    
-=======
-    # Phosphorylation data
-    ABC_mc = preprocessing(motifs=True, Vfilter=True, FCfilter=True, log2T=True)
->>>>>>> 2a4ab5bf
 
     header = ABC.columns
 
-<<<<<<< HEAD
     data = ABC.iloc[:, 6:].T
     info = ABC.iloc[:, :6]
 
     #Set up model pipeline
     ncl, GMMweight, ncomp = 2, 2.5, 2
     mixedCl_plsr = Pipeline([('mixedCl', MassSpecClustering(info, ncl, GMMweight=GMMweight)), ('plsr', PLSRegression(ncomp))])
-    
-=======
-    data = ABC_mc.iloc[:, 2:12].T
-
-    # Set up model pipeline
-    ncl, ncomp = 4, 2
-    estimators = [('kmeans', MyOwnKMEANS(ncl)), ('plsr', PLSRegression(ncomp))]
-    kmeans_plsr = Pipeline(estimators)
-
->>>>>>> 2a4ab5bf
+
     colors_ = cm.rainbow(np.linspace(0, 1, ncl))
 
     plotR2YQ2Y(ax[0], ncl, data, Y_cv)
 
-<<<<<<< HEAD
     plotMixedClusteringPLSR_GridSearch(ax[1], data, info, Y_cv)
-=======
-    plotKmeansPLSR_GridSearch(ax[1], data, Y_cv)
->>>>>>> 2a4ab5bf
 
     plotMeasuredVsPredicted(ax[2], mixedCl_plsr, data, Y_cv)
 
-<<<<<<< HEAD
     plotScoresLoadings(ax[3:5], mixedCl_plsr, data, Y_cv, ncl, colors_)
     
     plotclusteraverages(ax[5], ABC, mixedCl_plsr, colors_)
-=======
-    plotScoresLoadings(ax[3:5], kmeans_plsr, data, Y_cv, ncl, treatments, colors_)
-
-    clusteraverages(ax[5], data, kmeans_plsr, colors_, treatments)
->>>>>>> 2a4ab5bf
 
     # Add subplot labels
     subplotLabel(ax)
@@ -107,7 +81,6 @@
 
 
 def plotR2YQ2Y(ax, ncl, centers, Y):
-<<<<<<< HEAD
     Q2Y = Q2Y_across_components(centers, Y, ncl+1)
     R2Y = R2Y_across_components(centers, Y, ncl+1)
 
@@ -115,16 +88,6 @@
 
     ax.bar(range_+0.15, Q2Y, width=0.3, align='center', label='Q2Y', color = "darkblue")
     ax.bar(range_-0.15, R2Y, width=0.3, align='center', label='R2Y', color = "black")
-=======
-    maxComp = ncl
-    Q2Y = Q2Y_across_components(centers, Y, maxComp + 1)
-    R2Y = R2Y_across_components(centers, Y, maxComp + 1)
-
-    range_ = np.linspace(1, maxComp, maxComp)
-
-    ax.bar(range_ + 0.15, Q2Y, width=0.3, align='center', label='Q2Y', color="darkblue")
-    ax.bar(range_ - 0.15, R2Y, width=0.3, align='center', label='R2Y', color="black")
->>>>>>> 2a4ab5bf
     ax.set_title("R2Y/Q2Y Cell Viability")
     ax.set_xticks(range_)
     ax.set_xlabel("Number of Components")
@@ -148,21 +111,11 @@
     x4 = np.arange(len(fiveC)) + groupgap * 3 + len(twoC) + len(threeC) + len(fourC)
     x5 = np.arange(len(sixC)) + groupgap * 4 + len(twoC) + len(threeC) + len(fourC) + len(fiveC)
 
-<<<<<<< HEAD
     ax.bar(x1, twoC, width, edgecolor = 'black', color = "g")
     ax.bar(x2, threeC, width, edgecolor = 'black', color = "g")
     ax.bar(x3, fourC, width, edgecolor = 'black', color = "g")
     ax.bar(x4, fiveC, width, edgecolor = "black", color = "g")
     ax.bar(x5, sixC, width, edgecolor = "black", color = "g")
-=======
-    ind = np.concatenate((x1, x2, x3, x4, x5))
-
-    ax.bar(x1, twoC, width, edgecolor='black', color="g")
-    ax.bar(x2, threeC, width, edgecolor='black', color="g")
-    ax.bar(x3, fourC, width, edgecolor='black', color="g")
-    ax.bar(x4, fiveC, width, edgecolor="black", color="g")
-    ax.bar(x5, sixC, width, edgecolor="black", color="g")
->>>>>>> 2a4ab5bf
 
     comps = []
     for ii in range(2, 7):
@@ -216,29 +169,19 @@
     PC1_xload, PC2_xload = mixedCl_plsr.named_steps.plsr.x_loadings_[:, 0], mixedCl_plsr.named_steps.plsr.x_loadings_[:, 1]
     PC1_yload, PC2_yload = mixedCl_plsr.named_steps.plsr.y_loadings_[:, 0], mixedCl_plsr.named_steps.plsr.y_loadings_[:, 1]
 
-<<<<<<< HEAD
     #Scores
     ax[0].scatter(PC1_scores,PC2_scores)
     for j, txt in enumerate(list(X.index)):
-=======
-    # Scores
-    ax[0].scatter(PC1_scores, PC2_scores)
-    for j, txt in enumerate(treatments):
->>>>>>> 2a4ab5bf
         ax[0].annotate(txt, (PC1_scores[j], PC2_scores[j]))
     ax[0].set_title('PLSR Model Scores')
     ax[0].set_xlabel('Principal Component 1')
     ax[0].set_ylabel('Principal Component 2')
     ax[0].axhline(y=0, color='0.25', linestyle='--')
     ax[0].axvline(x=0, color='0.25', linestyle='--')
-<<<<<<< HEAD
+
     spacer = 0.5
     ax[0].set_xlim([(-1*max(PC1_scores))-spacer, max(PC1_scores)+spacer])
     ax[0].set_ylim([(-1*max(PC2_scores))-spacer, max(PC2_scores)+spacer])
-=======
-    ax[0].set_xlim([(-1 * max(PC1_scores)) - 0.5, max(PC1_scores) + 0.5])
-    ax[0].set_ylim([(-1 * max(PC2_scores)) - 0.5, max(PC2_scores) + 0.5])
->>>>>>> 2a4ab5bf
 
     # Loadings
     numbered = []
@@ -253,13 +196,8 @@
     ax[1].set_ylabel('Principal Component 2')
     ax[1].axhline(y=0, color='0.25', linestyle='--')
     ax[1].axvline(x=0, color='0.25', linestyle='--')
-<<<<<<< HEAD
     ax[1].set_xlim([(-1*max(list(PC1_xload)+list(PC1_yload)))-spacer, max(list(PC1_xload)+list(PC1_yload))+spacer])
     ax[1].set_ylim([(-1*max(list(PC2_xload)+list(PC2_yload)))-spacer, max(list(PC2_xload)+list(PC2_yload))+spacer])
-=======
-    ax[1].set_xlim([(-1 * max(PC1_xload)) - 0.5, max(PC1_xload) + 0.5])
-    ax[1].set_ylim([(-1 * max(PC2_xload)) - 0.5, max(PC2_xload) + 0.5])
->>>>>>> 2a4ab5bf
 
 
 def plotclusteraverages(ax, X, model_plsr, colors_, mixed=True):
