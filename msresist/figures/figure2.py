"""
This creates Figure 2.
"""

from .common import subplotLabel, getSetup
import os
import pandas as pd
import numpy as np
import matplotlib.pyplot as plt
from msresist.pre_processing import preprocessing
from msresist.figures.figure1 import plot_AllSites, IndividualTimeCourses, barplot_UtErlAF154
import matplotlib.image as mpimg

pd.set_option('display.max_columns', 30)
endpointcolors = ["light grey", "dark grey", "light navy blue", "jungle green"]


def makeFigure():
    """Get a list of the axis objects and create a figure"""
    # Get list of axis objects
<<<<<<< HEAD
    ax, f = getSetup((15, 10), (3, 4), multz={8: 1, 10: 1})
    
=======
    ax, f = getSetup((15, 10), (3, 3), multz={8: 1, 10: 1})

>>>>>>> 0ccb25cf
    # blank out first axis for cartoon

    # ax[0].axis('off')

    # Read in Cell Migration data on collagen
    lines = ["WT", "KO", "KI", "KD", "Y634F", "Y643F", "Y698F", "Y726F", "Y750F", "Y821F"]
    r1 = pd.read_csv("msresist/data/Phenotypic_data/AXLmutants/EMT/BR1_RWD.csv")
    r2 = pd.read_csv("msresist/data/Phenotypic_data/AXLmutants/EMT/BR2_RWD.csv")
    r3 = pd.read_csv("msresist/data/Phenotypic_data/AXLmutants/EMT/BR3_RWD.csv")
    r4 = pd.read_csv("msresist/data/Phenotypic_data/AXLmutants/EMT/BR4_RWD.csv")

    cols = []
    for label in r1.columns:
        if "UT" in label:
            cols.append(label.split(" ")[0])
        else:
            cols.append(label.replace(" ", "-"))

    r1.columns = cols
    r2.columns = cols
    r3.columns = cols
    r4.columns = cols

    ds = [r2, r3, r4]
    itp = 0
    ftp = 24
<<<<<<< HEAD
    tr1 = ['UT', 'AF', ' E', 'A/E']
    tr2 = ['UT', 'AF154', 'Erlotinib', 'Erl + AF154']

    c = ["white", "greyish blue", "deep blue"]
    barplotFC_TvsUT(ax[1], [rwd], itp, ftp, lines, tr1, tr2, "Relative Wound Density - 24h", colors=c)
    c = ["white", "greeny grey", "forest green"]
    barplotFC_TvsUT(ax[3], [rwdg], itp, ftp, glines, tr1, tr2, "Relative Wound Density (AXL+) - 24h", colors=c)
    c = ["white", "light grey", "slate grey", "green brown"]
    barplot_UtErlAF154(ax[5], lines, [ww], itp, ftp, tr1, tr2, "Wound Width - 24h", " ", colors=c)
    barplot_UtErlAF154(ax[7], lines, [wc], itp, ftp, tr1, tr2, "Wound Confluency - 24h", " ", colors=c)

    hm_af154 = mpimg.imread('msresist/data/MS/AXL/CM_reducedHM_AF154.png')
    hm_erl = mpimg.imread('msresist/data/MS/AXL/CM_reducedHM_Erl.png') 
    ax[8].imshow(hm_af154)
    ax[8].axis("off")
    ax[9].imshow(hm_erl)
    ax[9].axis("off")
=======
    tr1 = ["UT", "AF", "-E", "A/E"]
    tr2 = ["Untreated", "AF154", "Erlotinib", "Erl + AF154"]
    ylabel = "Relative Wound Density"

    IndividualTimeCourses(ds, ftp, lines, tr1, tr2, ylabel, TimePointFC=False, TreatmentFC=False, plot="KI", ax_=ax[0])
    IndividualTimeCourses(ds, ftp, lines, tr1, tr2, ylabel, TimePointFC=False, TreatmentFC=False, plot="KO", ax_=ax[1])
    IndividualTimeCourses(ds, ftp, lines, tr1, tr2, ylabel, TimePointFC=False, TreatmentFC=False, plot="Y698F", ax_=ax[2])
    IndividualTimeCourses(ds, ftp, lines, tr1, tr2, ylabel, TimePointFC=False, TreatmentFC=False, plot="Y821F", ax_=ax[3])

    ftp = 10
    itp = 0

    tr1 = ["UT", "AF", "-E", "A/E"]
    tr2 = ["Untreated", "AF154", "Erlotinib", "Erl + AF154"]

    c = ["white", "windows blue", "scarlet", "dark green"]
    barplot_UtErlAF154(ax[4], lines, ds, ftp, tr1, tr2, "RWD (%)", "Cell Migration (24h)", TimePointFC=False, TreatmentFC=False, colors=c)
    
    tr1 = ['AF', '-E', 'A/E']
    tr2 = ['AF154', 'Erlotinib', 'Erl + AF154']
    barplot_UtErlAF154(ax[1], lines, ds, ftp, tr1, tr2, "RWD fc to UT", "Cell Migration (24h)", TimePointFC=False, TreatmentFC="-UT", colors=c)

    # Phosphorylation levels of selected peptides
    A = preprocessing(Axlmuts_ErlAF154=True, Vfilter=False, FCfilter=False, log2T=True, FCtoUT=False, mc_row=True)
    A.columns = list(A.columns[:5]) + ["WT", "KO", "KD", "KI", "Y634F", "Y643F", "Y698F", "Y726F", "Y750F", "Y821F"]
    A = A[list(A.columns[:5]) + lines]
    A = A[list(A.columns[:5]) + ["KI", "KO", "KD"] + lines[4:]]

    set1 = {"BCAR1":["Y128-p", "Y410-p"], "BCAR3":"Y212-p", "NEDD9":["189-p", "S182-p"]}
    plot_AllSites(ax[6], A.copy(), set1, "BCAR & NEDD")
    
    CRK = {"CRK":"Y136-p", "CRKL":"Y251-p", "DOCK1":"Y1811-p", "ELMO2":"Y48-p"}
    plot_AllSites(ax[7], A.copy(), CRK, "CRK-DOCK1-ELMO2 axis")

    other = {"TNS1":"Y1326-p", "TNS3":["Y354-p", "Y855-p"], "CTTN":["Y421-p"], "PTPN11":["Y542-p", "Y584-p"], "PTK2":"Y397-p"}
    plot_AllSites(ax[7], A.copy(), other, "Various")

    #Reduced Heatmaps
#     hm_af154 = mpimg.imread('msresist/data/MS/AXL/CM_reducedHM_AF154.png')
#     hm_erl = mpimg.imread('msresist/data/MS/AXL/CM_reducedHM_Erl.png')
#     ax[8].imshow(hm_af154)
#     ax[8].axis("off")
#     ax[9].imshow(hm_erl)
#     ax[9].axis("off")
>>>>>>> 0ccb25cf


    # Add subplot labels
    subplotLabel(ax)
    
    return f
<|MERGE_RESOLUTION|>--- conflicted
+++ resolved
@@ -18,13 +18,8 @@
 def makeFigure():
     """Get a list of the axis objects and create a figure"""
     # Get list of axis objects
-<<<<<<< HEAD
-    ax, f = getSetup((15, 10), (3, 4), multz={8: 1, 10: 1})
-    
-=======
     ax, f = getSetup((15, 10), (3, 3), multz={8: 1, 10: 1})
 
->>>>>>> 0ccb25cf
     # blank out first axis for cartoon
 
     # ax[0].axis('off')
@@ -51,25 +46,6 @@
     ds = [r2, r3, r4]
     itp = 0
     ftp = 24
-<<<<<<< HEAD
-    tr1 = ['UT', 'AF', ' E', 'A/E']
-    tr2 = ['UT', 'AF154', 'Erlotinib', 'Erl + AF154']
-
-    c = ["white", "greyish blue", "deep blue"]
-    barplotFC_TvsUT(ax[1], [rwd], itp, ftp, lines, tr1, tr2, "Relative Wound Density - 24h", colors=c)
-    c = ["white", "greeny grey", "forest green"]
-    barplotFC_TvsUT(ax[3], [rwdg], itp, ftp, glines, tr1, tr2, "Relative Wound Density (AXL+) - 24h", colors=c)
-    c = ["white", "light grey", "slate grey", "green brown"]
-    barplot_UtErlAF154(ax[5], lines, [ww], itp, ftp, tr1, tr2, "Wound Width - 24h", " ", colors=c)
-    barplot_UtErlAF154(ax[7], lines, [wc], itp, ftp, tr1, tr2, "Wound Confluency - 24h", " ", colors=c)
-
-    hm_af154 = mpimg.imread('msresist/data/MS/AXL/CM_reducedHM_AF154.png')
-    hm_erl = mpimg.imread('msresist/data/MS/AXL/CM_reducedHM_Erl.png') 
-    ax[8].imshow(hm_af154)
-    ax[8].axis("off")
-    ax[9].imshow(hm_erl)
-    ax[9].axis("off")
-=======
     tr1 = ["UT", "AF", "-E", "A/E"]
     tr2 = ["Untreated", "AF154", "Erlotinib", "Erl + AF154"]
     ylabel = "Relative Wound Density"
@@ -114,7 +90,6 @@
 #     ax[8].axis("off")
 #     ax[9].imshow(hm_erl)
 #     ax[9].axis("off")
->>>>>>> 0ccb25cf
 
 
     # Add subplot labels
