--- conflicted
+++ resolved
@@ -11,11 +11,7 @@
 def makeFigure():
     """Get a list of the axis objects and create a figure"""
     # Get list of axis objects
-<<<<<<< HEAD
     ax, f = getSetup((14, 6), (2, 5))
-=======
-    ax, f = getSetup((14, 11), (3, 4), multz={0: 1})
->>>>>>> 1ad2edf3
 
     # Add subplot labels
     subplotLabel(ax)
