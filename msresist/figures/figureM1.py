"""
This creates Figure M1.
"""

from .common import subplotLabel, getSetup
import random
import numpy as np
import pandas as pd
import seaborn as sns
from scipy.stats import zscore
from sklearn.metrics import mean_squared_error
from sklearn.cross_decomposition import PLSRegression
from msresist.figures.figure3 import plotR2YQ2Y, plotPCA
from msresist.clustering import MassSpecClustering
from msresist.pre_processing import filter_NaNpeptides


def makeFigure():
    """Get a list of the axis objects and create a figure"""
    # Get list of axis objects
    ax, f = getSetup((12.5, 12), (4, 3))
    X = pd.read_csv("msresist/data/MS/CPTAC/CPTAC-preprocessedMotfis.csv").iloc[:, 1:]

    d = X.select_dtypes(include=["float64"]).T
    i = X.select_dtypes(include=["object"])

    distance_method = "PAM250"

    # Distribution of missingness per petide
    PlotMissingnessDensity(ax[0], d)

    # Artificial missingness plot
    cd = filter_NaNpeptides(X, cut=1)
    assert True not in np.isnan(cd.iloc[:, 4:]), "There are still NaNs."
    nan_per = [0.05, 0.1, 0.2, 0.4, 0.6, 0.8, 0.9]
    weights = [0, 0.3, 0.5, 1000]
    ncl = 5

    W = PlotArtificialMissingness(ax[1], cd, weights, nan_per, distance_method, ncl)
    PlotAMwins(ax[2:6], W, weights)

    # Wins across different weights with 0.5% missingness
    X_w = filter_NaNpeptides(X, cut=0.5)
    d_w = X_w.select_dtypes(include=['float64']).T
    i_w = X_w.select_dtypes(include=['object'])
    weights = np.arange(0, 1.1, 0.1)
    PlotWinsByWeight(ax[6], i_w, d_w, weights, distance_method, ncl)

    #Leave blank for heatmap of cluster centers across patients
    ax[8].axis('off')

    #Run model
    X_f = filter_NaNpeptides(X, cut=0.1)
    d_f = X_f.select_dtypes(include=['float64']).T
    i_f = X_f.select_dtypes(include=['object'])
    distance_method = "PAM250"
    ncl = 15
    SeqWeight = 0.20
    MSC = MassSpecClustering(i_f, ncl, SeqWeight=SeqWeight, distance_method=distance_method, n_runs=1).fit(d_f, "NA")
    centers = MSC.transform(d_f)
    centers["Patient_ID"] = X.columns[4:]

    #PCA of model
    centers.iloc[:, :-1] = zscore(centers.iloc[:, :-1], axis=1)
    centers = TumorType(centers)
    c = 2
    plotPCA(
        ax[7:11], centers, c, ["Patient_ID", "Type"], "Cluster", hue_scores="Type", style_scores="Type", hue_load="Cluster"
    )

    #Regress against survival
    centers, y = TransformCPTACdataForRegression(MSC, d_f, list(X.columns[4:]))

    centers_T = centers[~centers["Patient_ID"].str.endswith(".N")].set_index("Patient_ID")
    centers_N = centers[centers["Patient_ID"].str.endswith(".N")].set_index("Patient_ID")
    y_T = y[~y["Patient_ID"].str.endswith(".N")].set_index("Patient_ID")
    y_N = y[y["Patient_ID"].str.endswith(".N")].set_index("Patient_ID")

    plsr = PLSRegression(n_components=2, scale=True)
    plotR2YQ2Y(ax[11], plsr, centers_T, y_T, 1, 10)

    # Add subplot labels
    subplotLabel(ax)

    return f

<<<<<<< HEAD
=======
def FormatWhiteNames(X):
    """Keep only the gene name."""
    genes = []
    counter = 0
    for v in X.iloc[:, 0]:
        if "GN" not in v:
            counter += 1
            continue
        genes.append(v.split("GN=")[1].split(" PE")[0].strip())
    print("number of proteins without gene name:", counter)
    return genes

def FindMatchingPeptides(X, Y, cols=False):
    """Return peptides within the entire CPTAC LUAD data set also present in the White data or vice versa. Note
    that if the white lab data set is used as X, the patient labels should be passed."""
    if cols:
        X = X[cols]
    X = X.dropna().sort_values(by="Sequence")
    X = X.set_index(["Gene", "Sequence"])
    rows = []
    counter = 0
    for idx in range(Y.shape[0]):
        try:
            r = X.loc[Y["Gene"][idx], Y["Sequence"][idx]].reset_index()
            if len(r) > 1:
                rows.append(pd.DataFrame(r.iloc[0, :]).T)
            else:
                rows.append(r)
        except:
            counter += 1
            continue
    print("Number of mismatches: ", counter)

    y = pd.concat(rows)
    return y.drop_duplicates(list(y.columns), keep="first")
>>>>>>> 17025afa

def PlotMissingnessDensity(ax, d):
    """Plot amount of missingness per peptide."""
    p_nan_counts = []
    for i in range(d.shape[1]):
        p_nan_counts.append(np.count_nonzero(np.isnan(d[i])))

    sns.distplot(p_nan_counts, 10, ax=ax)
    ax.set_title("Missingness distribution in LUAD")
    ax.set_ylabel("Density")
    ax.set_xlabel("Number of missing observations per peptide")

    # Add Mean
    textstr = "$u$ = " + str(np.round(np.mean(p_nan_counts), 1))
    props = dict(boxstyle="square", facecolor="none", alpha=0.5, edgecolor="black")
    ax.text(0.015, 0.95, textstr, transform=ax.transAxes, verticalalignment="top", bbox=props)


def PlotArtificialMissingness(ax, x, weights, nan_per, distance_method, ncl):
    """Incorporate different percentages of missing values and compute error between the actual
    versus cluster average value. Note that this works best with a complete subset of the CPTAC data set.
    Also note that the wins for all fitted models are returned to be plotting in PlotAMwins"""
    x.index = np.arange(x.shape[0])
    nan_indices = []
    errors = []
    missing, m_ = [], []
    n_weights, w_ = [], []
    winner, winner_ = [], []
    wins = []
    p = ["Sequence", "Data", "Both", "Mix"]
    n = x.iloc[:, 4:].shape[1]
    for per in nan_per:
        md = x.copy()
        m = int(n * per)
        # Generate data set with a given % of missingness
        for i in range(md.shape[0]):
            row_len = np.arange(4, md.shape[1])
            cols = random.sample(list(row_len), m)
            md.iloc[i, cols] = np.nan
            nan_indices.append((i, cols))
        # Fit model, compute error, and store wins
        for j in range(len(weights)):
            n_weights.append(weights[j])
            missing.append(per)
            error, wi = FitModelandComputeError(md, weights[j], x, nan_indices, distance_method, ncl)
            errors.append(error)
            for z in range(len(p)):
                w_.append(weights[j])
                m_.append(per)
                winner_.append(p[z])
                wins.append(wi[z])

    # Plot Error
    X = pd.DataFrame()
    X["Weight"] = n_weights
    X["Missing%"] = missing
    X["Error"] = errors

    # Store Wins
    Y = pd.DataFrame()
    Y["Weight"] = w_
    Y["Missing%"] = m_
    Y["Winner"] = winner_
    Y["Wins"] = wins

    sns.lineplot(x="Missing%", y="Error", data=X, hue="Weight", palette="muted", ax=ax)
    return Y


def FitModelandComputeError(md, weight, x, nan_indices, distance_method, ncl):
    """Fit model and compute error during ArtificialMissingness"""
    i = md.select_dtypes(include=['object'])
    d = md.select_dtypes(include=['float64']).T
    model = MassSpecClustering(i, ncl, SeqWeight=weight, distance_method=distance_method, n_runs=1).fit(d, "NA")
    wins = FindWinIntegers(model.wins_)
    z = x.copy()
    z["Cluster"] = model.labels_
    centers = model.transform(d).T  # Clusters x observations
    errors = []
    for idx in nan_indices:
        v = z.iloc[idx[0], idx[1]]
        c = centers.iloc[z["Cluster"].iloc[idx[0]], np.array(idx[1]) - 4]
        errors.append(mean_squared_error(v, c))
    return np.mean(errors), wins


def PlotAMwins(ax, X, weights):
    """Plot all wins across missingness percentages per weight generated in PlotArtificialMissingness."""
    for i in range(len(ax)):
        d = X[X["Weight"] == weights[i]]
        sns.lineplot(x="Missing%", y="Wins", hue="Winner", data=d, ax=ax[i])
        ax[i].set_title("Weight: " + str(weights[i]))
        ax[i].get_legend().remove()
    ax[3].legend(bbox_to_anchor=(1.05, 1), loc=2, borderaxespad=0, labelspacing=0.2)

<<<<<<< HEAD

def FindWinIntegers(won):
    """Convert wins to integers"""
    seqWin = int(won.split("SeqWins: ")[1].split(" DataWins:")[0])
    dataWin = int(won.split("DataWins: ")[1].split(" BothWin:")[0])
    bothWin = int(won.split("BothWin: ")[1].split(" MixWin:")[0])
    mixWin = int(won.split(" MixWin: ")[1])
    return seqWin, dataWin, bothWin, mixWin


=======
>>>>>>> 17025afa
def PlotWinsByWeight(ax, i, d, weigths, distance_method, ncl):
    """Plot sequence, data, both, or mix score wins when fitting across a given set of weigths. """
    wins = []
    prioritize = []
    W = []
    for w in weigths:
        model = MassSpecClustering(i, ncl, SeqWeight=w, distance_method=distance_method, n_runs=1).fit(d, "NA")
        won = model.wins_
        wi = FindWinIntegers(won)
        W.append(w)
        wins.append(wi[0])
        prioritize.append("Sequence")
        W.append(w)
        wins.append(wi[1])
        prioritize.append("Data")
        W.append(w)
        wins.append(wi[2])
        prioritize.append("Both")
        W.append(w)
        wins.append(wi[3])
        prioritize.append("Mix")

    X = pd.DataFrame()
    X["Sequence_Weighting"] = W
    X["Prioritize"] = prioritize
    X["Wins"] = wins
    sns.lineplot(x="Sequence_Weighting", y="Wins", data=X, hue="Prioritize", ax=ax)

def FindWinIntegers(won):
    """Convert wins to integers"""
    seqWin = int(won.split("SeqWins: ")[1].split(" DataWins:")[0])
    dataWin = int(won.split("DataWins: ")[1].split(" BothWin:")[0])
    bothWin = int(won.split("BothWin: ")[1].split(" MixWin:")[0])
    mixWin = int(won.split(" MixWin: ")[1])
    return seqWin, dataWin, bothWin, mixWin

def TumorType(centers):
    """Add Normal vs Tumor column."""
    tumortype = []
    for i in range(centers.shape[0]):
        if ".N" in centers["Patient_ID"][i]:
            tumortype.append("Normal")
        else:
            tumortype.append("Tumor")
    centers["Type"] = tumortype
    return centers

def TransformCPTACdataForRegression(model, d, patient_IDs):
    """Match patient IDs to clinical outcomes for regression and return phosphoproteomic and clinical data sets."""
    centers = model.transform(d)
    centers["Patient_ID"] = patient_IDs

    #Import Vital Status after 12 months and transform to binary
    cf = pd.read_csv("msresist/data/MS/CPTAC/CPTACLUAD_VitalStatus.csv")
    cf = cf.replace("Living", 0)
    cf = cf.replace("Deceased", 1)

    #Import dictionary with sample IDs to map patients in both data sets
    IDict = pd.read_csv("msresist/data/MS/CPTAC/IDs.csv", header=0)
    IDict_ = dict(zip(IDict.iloc[:, 0], IDict.iloc[:, 1]))
    cf = SwapPatientIDs(cf, IDict_)
    cf = AddTumorPerPatient(cf)

    centers = centers.set_index("Patient_ID").sort_values(by="Patient_ID")
    y = cf.sort_values(by="Patient_ID").set_index("Patient_ID")
    
    #Check differences in patients present in both data sets
    diff = list(set(centers.index) - set(y.index))
    centers = centers.drop(diff)
    assert len(diff) < 10, "missing many samples"

    #Drop patients for which there is no vital status and assert all patient IDs match
    nans = y[np.isnan(y["vital_status_12months"])].index
    y = y.dropna().reset_index()
    centers = centers.drop(nans).reset_index()
    assert all(centers.index == y.index), "samples not matching."
    return centers, y

def SwapPatientIDs(cf, IDict_):
    """Change patient IDs from Case ID to Broad ID."""
    ids = []
    for i in range(cf.shape[0]):
        ids.append(IDict_[cf.iloc[i, 0]])
    cf["Patient_ID"] = ids
    return cf

def AddTumorPerPatient(cf):
    """Add Tumor row per patient in vital status data."""
    for i in range(cf.shape[0]):
        id_ = cf.iloc[i, 0]
        if ".N" in id_:
            iD = id_.split(".N")[0]
            cf.loc[-1] = [iD, cf.iloc[i, 1]]
            cf.index = cf.index + 1
        else:
            continue
    cf.index = cf.index + 1
    return cf.sort_index()<|MERGE_RESOLUTION|>--- conflicted
+++ resolved
@@ -84,8 +84,7 @@
 
     return f
 
-<<<<<<< HEAD
-=======
+
 def FormatWhiteNames(X):
     """Keep only the gene name."""
     genes = []
@@ -121,7 +120,6 @@
 
     y = pd.concat(rows)
     return y.drop_duplicates(list(y.columns), keep="first")
->>>>>>> 17025afa
 
 def PlotMissingnessDensity(ax, d):
     """Plot amount of missingness per peptide."""
@@ -217,19 +215,7 @@
         ax[i].get_legend().remove()
     ax[3].legend(bbox_to_anchor=(1.05, 1), loc=2, borderaxespad=0, labelspacing=0.2)
 
-<<<<<<< HEAD
-
-def FindWinIntegers(won):
-    """Convert wins to integers"""
-    seqWin = int(won.split("SeqWins: ")[1].split(" DataWins:")[0])
-    dataWin = int(won.split("DataWins: ")[1].split(" BothWin:")[0])
-    bothWin = int(won.split("BothWin: ")[1].split(" MixWin:")[0])
-    mixWin = int(won.split(" MixWin: ")[1])
-    return seqWin, dataWin, bothWin, mixWin
-
-
-=======
->>>>>>> 17025afa
+
 def PlotWinsByWeight(ax, i, d, weigths, distance_method, ncl):
     """Plot sequence, data, both, or mix score wins when fitting across a given set of weigths. """
     wins = []
