--- conflicted
+++ resolved
@@ -220,7 +220,6 @@
         props = dict(boxstyle="square", facecolor="none", alpha=0.5, edgecolor="black")
         ax[i].text(0.75, 0.10, textstr, transform=ax[i].transAxes, verticalalignment="top", bbox=props)
 
-
 def plotScoresLoadings(ax, model, X, Y, ncl, treatments, cv, data="clusters", annotate=True):
     if cv == 1:
         X_scores, _ = model.transform(X, Y)
@@ -370,7 +369,6 @@
     ax.set_ylabel("Normalized Signal", fontsize=12)
     ax.legend()
 
-
 def plotKmeansPLSR_GridSearch(ax, X, Y):
     CVresults_max, CVresults_min, best_params = kmeansPLSR_tuning(X, Y)
     twoC = np.abs(CVresults_min.iloc[:2, 3])
@@ -404,12 +402,7 @@
     ax.set_xlabel("Number of Components per Cluster")
     ax.set_ylabel("Mean-Squared Error (MSE)")
 
-<<<<<<< HEAD
 def plotclustersIndividually(centers, labels, nrows, ncols, figsize=(20,10)):
-=======
-
-def plotclustersIndividually(centers, labels, nrows, ncols, figsize=(20, 10)):
->>>>>>> 259769aa
     fig, ax = plt.subplots(nrows, ncols, figsize=figsize, sharex=True, sharey=True)
     colors_ = cm.rainbow(np.linspace(0, 1, centers.shape[0]))
     for i in range(centers.shape[0]):
@@ -452,11 +445,7 @@
             ax[i // ncols][i % ncols].set_xticks(np.arange(len(labels)))
             ax[i // ncols][i % ncols].set_xticklabels(labels, rotation=45)
             ax[i // ncols][i % ncols].set_ylabel("$log_{10}$ p-signal")
-<<<<<<< HEAD
             ax[i // ncols][i % ncols].legend(["cluster " + str(i + 1)])
-=======
-            ax[i // ncols][i % ncols].legend(["cluster " + str(i + 1)])
-
 
 def ArtificialMissingness(x, weights, nan_per, distance_method, ncl):
     """Incorporate different percentages of missing values and compute error between the actual
@@ -489,7 +478,6 @@
     X["Error"] = errors
     return X
 
-
 def FitModelandComputeError(md, weight, x, nan_indices, distance_method, ncl):
     """Fit model and compute error during ArtificialMissingness"""
     i = md.select_dtypes(include=['object'])
@@ -505,7 +493,6 @@
         c = centers.iloc[z["Cluster"].iloc[idx[0]], np.array(idx[1]) - 4]
         errors.append(mean_squared_error(v, c))
     return np.mean(errors)
-
 
 def WinsByWeight(i, d, weigths, distance_method):
     """Plot sequence, data, both, or mix score wins when fitting across a given set of weigths. """
@@ -533,5 +520,4 @@
     X["Sequence_Weighting"] = W
     X["Prioritize"] = prioritize
     X["Wins"] = wins
-    return X
->>>>>>> 259769aa
+    return X