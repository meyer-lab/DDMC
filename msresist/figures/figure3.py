--- conflicted
+++ resolved
@@ -167,11 +167,7 @@
     ax[1].legend(bbox_to_anchor=(1.05, 1), loc=2, borderaxespad=0, labelspacing=0.2, fontsize=7)
     ax[1].set_title("PCA Loadings", fontsize=11)
     ax[1].set_xlabel("PC1 (" + str(int(varExp[0] * 100)) + "%)", fontsize=10)
-<<<<<<< HEAD
-    ax[1].set_ylabel("PC2 (" + str(int(varExp[1] * 100)) + "%)", fontsize=10);
-=======
     ax[1].set_ylabel("PC2 (" + str(int(varExp[1] * 100)) + "%)", fontsize=10)
->>>>>>> fe5c10a8
 
 
 def plotGridSearch(ax, gs):
