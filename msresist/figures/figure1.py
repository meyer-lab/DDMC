"""
This creates Figure 1: Phenotypic characterization of PC9 AXL mutants
"""

import os
import pandas as pd
import numpy as np
import seaborn as sns
import matplotlib.cm as cm
import matplotlib.pyplot as plt
from sklearn.decomposition import PCA
from sklearn.preprocessing import StandardScaler
from .common import subplotLabel, getSetup
from ..motifs import MapMotifs
from ..pre_processing import preprocessing, y_pre, MapOverlappingPeptides, BuildMatrix, TripsMeanAndStd, FixColumnLabels
from ..distances import BarPlotRipleysK, DataFrameRipleysK, PlotRipleysK

sns.set(color_codes=True)


path = os.path.dirname(os.path.abspath(__file__))
pd.set_option("display.max_columns", 30)

mutants = ['PC9', 'KO', 'KIN', 'KD', 'M4', 'M5', 'M7', 'M10', 'M11', 'M15']
all_lines = ["WT", "KO", "KI", "KD", "Y634F", "Y643F", "Y698F", "Y726F", "Y750F", "Y821F"]
lines = ["WT", "KO", "KI", "KD", "634", "643", "698", "726", "750", "821"]
itp = 24


def makeFigure():
    """Get a list of the axis objects and create a figure"""
    # Get list of axis objects
    ax, f = getSetup((15, 10), (4, 5))

    # Add subplot labels
    subplotLabel(ax)

    # Set plotting format
    sns.set(style="whitegrid", font_scale=1.2, color_codes=True, palette="colorblind", rc={"grid.linestyle": "dotted", "axes.linewidth": 0.6})

    # Read in phenotype data
    cv = import_phenotype_data(phenotype="Cell Viability")
    red = import_phenotype_data(phenotype="Cell Death")
    sw = import_phenotype_data(phenotype="Migration")
    c = import_phenotype_data(phenotype="Island")

    # Labels
    tr1 = ["-UT", "-E", "-A/E"]
    tr2 = ["Untreated", "Erlotinib", "Erl + AF154"]
    colors = ["white", "windows blue", "scarlet"]

    # Cell Viability
    barplot_UtErlAF154(ax[0], lines, cv, 96, tr1, tr2, "fold-change confluency", "Cell Viability (t=96h)", colors, TreatmentFC="-E", TimePointFC=itp, loc='upper right')
    IndividualTimeCourses(cv, 96, all_lines, tr1, tr2, "fold-change confluency", TimePointFC=itp, TreatmentFC="-E", plot="WT", ax_=ax[1], ylim=[0.8, 3.5])
    IndividualTimeCourses(cv, 96, all_lines, tr1, tr2, "fold-change confluency", TimePointFC=itp, TreatmentFC="-E", plot="Y698F", ax_=ax[2], ylim=[0.8, 3.5])
    IndividualTimeCourses(cv, 96, all_lines, tr1, tr2, "fold-change confluency", TimePointFC=itp, TreatmentFC="-E", plot="KO", ax_=ax[3], ylim=[0.8, 3.5])
    IndividualTimeCourses(cv, 96, all_lines, tr1, tr2, "fold-change confluency", TimePointFC=itp, TreatmentFC="-E", plot="Y821F", ax_=ax[4], ylim=[0.8, 3.5])

    # Cell Death
    barplot_UtErlAF154(ax[5], lines, red, 72, tr1, tr2, "fold-change apoptosis (YOYO+)", "Cell Death (t=72h)", TreatmentFC="-E", colors=colors, TimePointFC=itp, loc='lower center')
    IndividualTimeCourses(red, 96, all_lines, tr1, tr2, "fold-change apoptosis (YOYO+)", TimePointFC=itp, plot="WT", ax_=ax[6], ylim=[0, 13])
    IndividualTimeCourses(red, 96, all_lines, tr1, tr2, "fold-change apoptosis (YOYO+)", TimePointFC=itp, plot="Y821F", ax_=ax[7], ylim=[0, 13])
    IndividualTimeCourses(red, 96, all_lines, tr1, tr2, "fold-change apoptosis (YOYO+)", TimePointFC=itp, plot="KO", ax_=ax[8], ylim=[0, 13])
    IndividualTimeCourses(red, 96, all_lines, tr1, tr2, "fold-change apoptosis (YOYO+)", TimePointFC=itp, plot="Y750F", ax_=ax[9], ylim=[0, 13])

    # Cell Migration
    t1 = ["UT", "AF", "-E", "A/E"]
    t2 = ["Untreated", "AF154", "Erlotinib", "Erl + AF154"]
    IndividualTimeCourses(sw, 24, all_lines, t1, t2, "RWD %", plot="WT", ax_=ax[11])
    IndividualTimeCourses(sw, 24, all_lines, t1, t2, "RWD %", plot="Y726F", ax_=ax[12])
    IndividualTimeCourses(sw, 24, all_lines, t1, t2, "RWD %", plot="KO", ax_=ax[13])
    IndividualTimeCourses(sw, 24, all_lines, t1, t2, "RWD %", plot="Y821F", ax_=ax[14])
    barplot_UtErlAF154(ax[10], lines, sw, 14, tr1, tr2, "fold-change RWD", "Cell Migration (t=14h)", TreatmentFC="-E", colors=colors, TimePointFC=itp)

    # Island Effect
    BarPlotRipleysK(ax[15], '48hrs', mutants, lines, ['ut', 'e', 'ae'], tr2, 6, np.linspace(1.5, 14.67, 1), colors, TreatmentFC="Erlotinib", ylabel="fold-change K estimate")
    PlotRipleysK('48hrs', 'M7', ['ut', 'e', 'ae'], 6, ax=ax[16], title="Y698F")
    PlotRipleysK('48hrs', 'M4', ['ut', 'e', 'ae'], 6, ax=ax[17], title="Y634F")

    # PCA phenotypes
    y = formatPhenotypesForModeling(cv, red, sw, c)
    plotPCA(ax[18:20], y, 3, ["Lines", "Treatment"], "Phenotype", hue_scores="Lines", style_scores="Treatment", legendOut=True)

    return f


def import_phenotype_data(phenotype="Cell Viability"):
    """Import all bioreplicates of a specific phenotype"""
    if phenotype == "Cell Viability":
        cv1 = pd.read_csv("msresist/data/Phenotypic_data/AXLmutants/CellViability/Phase/BR1_Phase.csv")
        cv2 = pd.read_csv("msresist/data/Phenotypic_data/AXLmutants/CellViability/Phase/BR2_Phase.csv")
        cv3 = pd.read_csv("msresist/data/Phenotypic_data/AXLmutants/CellViability/Phase/BR3_Phase.csv")
        cv4 = pd.read_csv("msresist/data/Phenotypic_data/AXLmutants/CellViability/Phase/BR4_Phase.csv")
        res = FixColumnLabels([cv1, cv2, cv3, cv4])

    elif phenotype == "Cell Death":
        red1 = pd.read_csv("msresist/data/Phenotypic_data/AXLmutants/CellViability/Red/BR1_RedCount.csv")
        red2 = pd.read_csv("msresist/data/Phenotypic_data/AXLmutants/CellViability/Red/BR2_RedCount.csv")
        red3 = pd.read_csv("msresist/data/Phenotypic_data/AXLmutants/CellViability/Red/BR3_RedCount.csv")
        red4 = pd.read_csv("msresist/data/Phenotypic_data/AXLmutants/CellViability/Red/BR4_RedCount.csv")
        red4.columns = red3.columns
        res = FixColumnLabels([red1, red2, red3, red4])
        res = normalize_cellsDead_to_cellsAlive(res)

    elif phenotype == "Migration":
        sw2 = pd.read_csv("msresist/data/Phenotypic_data/AXLmutants/EMT/BR2_RWD.csv")
        sw3 = pd.read_csv("msresist/data/Phenotypic_data/AXLmutants/EMT/BR3_RWD.csv")
        sw4 = pd.read_csv("msresist/data/Phenotypic_data/AXLmutants/EMT/BR4_RWD.csv")
        res = fix_migration_columns(sw2, sw3, sw4)

    elif phenotype == "Island":
        res = DataFrameRipleysK('48hrs', mutants, ['ut', 'e', 'ae'], 6, np.linspace(1, 14.67, 1)).reset_index().set_index("Mutant")
        res.columns = ["Treatment", "Island"]

    return res


def normalize_cellsDead_to_cellsAlive(red):
    """Correct for number of alive cells to quantify dead cells"""
    cv = import_phenotype_data("Cell Viability")
    for jj in range(1, red[1].columns.size):
        red[0].iloc[:, jj] /= cv[0].iloc[:, jj]
        red[1].iloc[:, jj] /= cv[1].iloc[:, jj]
        red[2].iloc[:, jj] /= cv[2].iloc[:, jj]
        red[3].iloc[:, jj] /= cv[3].iloc[:, jj]
    return red


def formatPhenotypesForModeling(cv, red, sw, c):
    """Format and merge phenotye data sets for modeling"""
    # Cell Viability
    v_ut = y_pre(cv, "UT", 96, "Viability", all_lines, itp=itp)
    v_e = y_pre(cv, "-E", 96, "Viability", all_lines, itp=itp)
    v_ae = y_pre(cv, "A/E", 96, "Viability", all_lines, itp=itp)

    # Cell Death
    cd_ut = y_pre(red, "UT", 96, "Apoptosis", all_lines, itp=itp)
    cd_e = y_pre(red, "-E", 96, "Apoptosis", all_lines, itp=itp)
    cd_ae = y_pre(red, "A/E", 96, "Apoptosis", all_lines, itp=itp)

    # Migration
    m_ut = y_pre(sw, "UT", 10, "Migration", all_lines)
    m_e = y_pre(sw, "-E", 10, "Migration", all_lines)
    m_ae = y_pre(sw, "A/E", 10, "Migration", all_lines)
    m_ut.index = v_ut.index
    m_e.index = v_e.index
    m_ae.index = v_ae.index

    # Island
    c_ut = format_islands_byTreatments(c, "ut")
    c_e = format_islands_byTreatments(c, "e")
    c_ae = format_islands_byTreatments(c, "ae")

    # Merge and Normalize
    y_ae = pd.concat([v_ae, cd_ae["Apoptosis"], m_ae["Migration"], c_ae["Island"]], axis=1)
    y_e = pd.concat([v_e, cd_e["Apoptosis"], m_e["Migration"], c_e["Island"]], axis=1)
    y_ut = pd.concat([v_ut, cd_ut["Apoptosis"], m_ut["Migration"], c_ut["Island"]], axis=1)
    y = pd.concat([y_ut, y_e, y_ae])
    y.iloc[:, 2:] = StandardScaler().fit_transform(y.iloc[:, 2:])

    return y


def format_islands_byTreatments(island_data, treatment):
    """Find and format subset of data corresponding to each treatment"""
    X = island_data[island_data["Treatment"] == treatment]
    X = X.reindex(list(mutants[:2]) + [mutants[3]] + [mutants[2]] + list(mutants[4:]))
    X.index = all_lines
    X = X.reset_index()
    X["Treatment"] = treatment
    return X


def fix_migration_columns(sw2, sw3, sw4):
    """Format column labels of scratch wound data"""
    cols = []
    for label in sw2.columns:
        cols.append(label.replace(" ", "-"))

    sw2.columns = cols
    sw3.columns = cols
    sw4.columns = cols
    return [sw2, sw3, sw4]


def IndividualTimeCourses(
    ds, ftp, lines, t1, t2, ylabel, TimePointFC=False, TreatmentFC=False, savefig=False, plot="Full", ax_=False, figsize=(20, 10), title=False, ylim=False
):
    """ Plot time course data of each cell line across treatments individually. """
    ds = FixColumnLabels(ds)
    c = []
    for d in ds:
        if TimePointFC:
            d = TimePointFoldChange(d, TimePointFC)
        for t in t1:
            r = d.copy()
            if TreatmentFC:
                r = TreatmentFoldChange(r, TreatmentFC, t)
                c.append(r)
            else:
                r = r.loc[:, r.columns.str.contains(t)]
                c.append(r)

    elapsed = ds[0].iloc[:, 0]
    c = ConcatenateBRs(c, ftp, TimePointFC, elapsed)
    treatments = [[t] * len(lines) for t in t2] * int(c.shape[0] * (c.shape[1] - 1) / (len(lines) * len(t1)))
    t = [y for x in treatments for y in x]
    d = TransformTimeCourseMatrixForSeaborn(c, lines, TimePointFC, ylabel, t)

    if plot == "Full":
        fig, ax = plt.subplots(nrows=2, ncols=5, sharex=True, sharey=True, figsize=figsize)
        for i, line in enumerate(lines):
            x = d[d["Lines"] == line]
            if i < 5:
                sns.lineplot(x="Elapsed (h)", y=ylabel, hue="Treatments", data=x, err_style="bars", ci=68, ax=ax[0, i])
                ax[0, i].set_title(line)
                ax[0, i].set_ylabel(ylabel)
                if i > 0:
                    ax[0, i].legend().remove()
            else:
                sns.lineplot(x="Elapsed (h)", y=ylabel, hue="Treatments", data=x, err_style="bars", ci=68, ax=ax[1, i - 5])
                ax[1, i - 5].set_title(line)
                ax[1, i - 5].set_ylabel(ylabel)
                ax[1, i - 5].legend().remove()

    if plot != "Full":
        x = d[d["Lines"] == plot]
        sns.lineplot(x="Elapsed (h)", y=ylabel, hue="Treatments", data=x, err_style="bars", ci=68, ax=ax_)
        ax_.set_title(plot)
        ax_.set_ylabel(ylabel)
<<<<<<< HEAD
        ax_.legend(prop={'size':8})
        if ylim:
            ax_.set_ylim(ylim)
=======
        ax_.legend(prop={'size': 10})
>>>>>>> 1ad2edf3

    if savefig:
        fig.savefig("TimeCourse.pdf", bbox_inches="tight")


def TimePointFoldChange(d, itp):
    """ Take fold-change of the time lapse data set to an initial time point  """
    for jj in range(1, d.columns.size):
        d.iloc[:, jj] /= d[d["Elapsed"] == itp].iloc[0, jj]
    return d


def TreatmentFoldChange(d, FC, treatment):
    """ Take fold-change of the time lapse data set to an initial time point  """
    fcto = d.loc[:, d.columns.str.contains(FC)]
    tr = d.loc[:, d.columns.str.contains(treatment)].copy()

    for jj in range(0, tr.columns.size):
        tr.iloc[:, jj] /= fcto.iloc[:, jj]
    return tr


def ConcatenateBRs(c, ftp, itp, elapsed):
    """ Concatenate all BRs into the same data structure, insert time point labels, and include only desired range of data points """
    c = pd.concat(c, axis=1)
    c.insert(0, "Elapsed", elapsed)
    c = c[c["Elapsed"] <= ftp]
    c = c[c["Elapsed"] >= itp]
    return c


def TransformTimeCourseMatrixForSeaborn(x, l, itp, ylabel, treatments):
    """ Preprocess data to plot with seaborn. Returns a data frame in which each row is a data point in the plot """
    y = pd.DataFrame()
    elapsed, lines, cv = [], [], []
    for _, row in x.iterrows():
        row = pd.DataFrame(row).T
        elapsed.extend(list(row["Elapsed"]) * (row.shape[1] - 1))
        lines.extend(list(l) * (np.int((row.shape[1] - 1) / len(l))))
        cv.extend(row.iloc[0, 1:].values)

    y["Elapsed (h)"] = elapsed
    y["Lines"] = lines
    y["Treatments"] = treatments
    y[ylabel] = cv
    return y


def FormatDf(cv, t, l, ylabel):
    """ Compute fold-change plus format for seaborn bar plot. """
    dfc = pd.DataFrame()
    dfc[ylabel] = cv
    dfc["AXL mutants Y->F"] = l
    dfc["Treatment"] = t
    return dfc


def barplot_UtErlAF154(ax, lines, ds, ftp, t1, t2, ylabel, title, colors, TimePointFC=False, TreatmentFC=False, loc='best'):
    """ Cell viability bar plot at a specific end point across conditions, with error bars.
    Note that ds should be a list containing all biological replicates."""
    ds = FixColumnLabels(ds)
    c = []
    for d in ds:
        if TimePointFC:
            d = TimePointFoldChange(d, TimePointFC)
        for ii, t in enumerate(t1):
            r = d.copy()
            if TreatmentFC:
                r = TreatmentFoldChange(r, TreatmentFC, t)
            else:
                r = r.loc[:, r.columns.str.contains(t)]

            r.insert(0, "Elapsed", ds[0].iloc[:, 0])
            z = FormatDf(r[r["Elapsed"] == ftp].iloc[0, 1:], t2[ii], lines, ylabel)
            c.append(z.reset_index(drop=True))

    c = pd.concat(c, axis=0)
    pal = sns.xkcd_palette(colors)

    if TreatmentFC:
        c = c[~c["Treatment"].str.contains("Erlotinib")]
        ax.axhline(1, ls='--', label="Erlotinib", color="red", linewidth=1)

    ax = sns.barplot(
        x="AXL mutants Y->F", y=ylabel, hue="Treatment", data=c, ci=68, ax=ax, palette=pal, **{"linewidth": 0.5}, **{"edgecolor": "black"}
    )

    ax.set_title(title)
    ax.set_xticklabels(lines, rotation=90)
<<<<<<< HEAD
    ax.legend(prop={'size':8}, loc=loc)
=======
    ax.legend(prop={'size': 10})
>>>>>>> 1ad2edf3


# Add clustergram to manuscript as an svg file since makefigure can't add it as a subplot object
def plotClustergram(data, title=False, lim=False, robust=True, ylabel="", yticklabels=False, xticklabels=False, figsize=(10, 10)):
    """ Clustergram plot. """
    g = sns.clustermap(data, method="centroid", cmap="bwr", robust=robust, vmax=lim, vmin=-lim, figsize=figsize, yticklabels=yticklabels, xticklabels=xticklabels)
    ax = g.ax_heatmap
    ax.set_ylabel(ylabel)


def pca_dfs(scores, loadings, df, n_components, sIDX, lIDX):
    """ build PCA scores and loadings data frames. """
    dScor = pd.DataFrame()
    dLoad = pd.DataFrame()
    for i in range(n_components):
        cpca = "PC" + str(i + 1)
        dScor[cpca] = scores[:, i]
        dLoad[cpca] = loadings[i, :]

    for j in sIDX:
        dScor[j] = list(df[j])
    dLoad[lIDX] = df.select_dtypes(include=["float64"]).columns
    return dScor, dLoad


def plotPCA(ax, d, n_components, scores_ind, loadings_ind, hue_scores=None, style_scores=None, pvals=None, style_load=None, legendOut=False):
    """ Plot PCA scores and loadings. """
    pp = PCA(n_components=n_components)
    dScor_ = pp.fit_transform(d.select_dtypes(include=["float64"]).values)
    dLoad_ = pp.components_
    dScor_, dLoad_ = pca_dfs(dScor_, dLoad_, d, n_components, scores_ind, loadings_ind)
    varExp = np.round(pp.explained_variance_ratio_, 2)

    # Scores
    sns.scatterplot(x="PC1", y="PC2", data=dScor_, hue=hue_scores, style=style_scores, ax=ax[0], **{"linewidth": 0.5, "edgecolor": "k"})
    ax[0].set_title("PCA Scores")
    ax[0].set_xlabel("PC1 (" + str(int(varExp[0] * 100)) + "%)", fontsize=10)
    ax[0].set_ylabel("PC2 (" + str(int(varExp[1] * 100)) + "%)", fontsize=10)
    if legendOut:
        ax[0].legend(bbox_to_anchor=(1.05, 1), loc=2, borderaxespad=0, labelspacing=0.2, prop={'size': 8})

    # Loadings
    if isinstance(pvals, np.ndarray):
        dLoad_["p-value"] = pvals
        sns.scatterplot(x="PC1", y="PC2", data=dLoad_, hue="p-value", style=style_load, ax=ax[1], **{"linewidth": 0.5, "edgecolor": "k"})
    else:
        sns.scatterplot(x="PC1", y="PC2", data=dLoad_, style=style_load, ax=ax[1], **{"linewidth": 0.5, "edgecolor": "k"})

    ax[1].set_title("PCA Loadings")
    ax[1].set_xlabel("PC1 (" + str(int(varExp[0] * 100)) + "%)", fontsize=10)
    ax[1].set_ylabel("PC2 (" + str(int(varExp[1] * 100)) + "%)", fontsize=10)
    for j, txt in enumerate(dLoad_[loadings_ind]):
        ax[1].annotate(txt, (dLoad_["PC1"][j] + 0.001, dLoad_["PC2"][j] + 0.001), fontsize=10)


def plotPCA_scoresORloadings(ax, d, n_components, scores_ind, loadings_ind, hue_scores=None, style_scores=None, pvals=None, style_load=None, legendOut=False, plot="scores"):
    """Plot PCA scores only"""
    pp = PCA(n_components=n_components)
    dScor_ = pp.fit_transform(d.select_dtypes(include=["float64"]).values)
    dLoad_ = pp.components_
    dScor_, dLoad_ = pca_dfs(dScor_, dLoad_, d, n_components, scores_ind, loadings_ind)
    varExp = np.round(pp.explained_variance_ratio_, 2)

    # Scores
    if plot == "scores":
        sns.scatterplot(x="PC1", y="PC2", data=dScor_, hue=hue_scores, style=style_scores, ax=ax, **{"linewidth": 0.5, "edgecolor": "k"})
        ax.set_title("PCA Scores")
        ax.set_xlabel("PC1 (" + str(int(varExp[0] * 100)) + "%)", fontsize=10)
        ax.set_ylabel("PC2 (" + str(int(varExp[1] * 100)) + "%)", fontsize=10)
        if legendOut:
            ax.legend(bbox_to_anchor=(1.05, 1), loc=2, borderaxespad=0, labelspacing=0.2, prop={'size': 8})

    # Loadings
    elif plot == "loadings":
        if isinstance(pvals, np.ndarray):
            dLoad_["p-value"] = pvals
            sns.scatterplot(x="PC1", y="PC2", data=dLoad_, hue="p-value", style=style_load, ax=ax, **{"linewidth": 0.5, "edgecolor": "k"})
        else:
            sns.scatterplot(x="PC1", y="PC2", data=dLoad_, style=style_load, ax=ax, **{"linewidth": 0.5, "edgecolor": "k"})

        ax.set_title("PCA Loadings")
        ax.set_xlabel("PC1 (" + str(int(varExp[0] * 100)) + "%)", fontsize=10)
        ax.set_ylabel("PC2 (" + str(int(varExp[1] * 100)) + "%)", fontsize=10)
        for j, txt in enumerate(dLoad_[loadings_ind]):
            ax.annotate(txt, (dLoad_["PC1"][j] + 0.001, dLoad_["PC2"][j] + 0.001), fontsize=10)


def plotpca_explained(ax, data, ncomp):
    """ Cumulative variance explained for each principal component. """
    explained = PCA(n_components=ncomp).fit(data).explained_variance_ratio_
    acc_expl = []

    for i, exp in enumerate(explained):
        if i > 0:
            exp += acc_expl[i - 1]
            acc_expl.append(exp)
        else:
            acc_expl.append(exp)

    ax.bar(range(ncomp), acc_expl, edgecolor="black", linewidth=1)
    ax.set_ylabel("% Variance Explained")
    ax.set_xlabel("Components")
    ax.set_xticks(range(ncomp))
    ax.set_xticklabels([i + 1 for i in range(ncomp)])


def plotpca_ScoresLoadings(ax, data, pn, ps):
    fit = PCA(n_components=2).fit(data)
    PC1_scores, PC2_scores = fit.transform(data)[:, 0], fit.transform(data)[:, 1]
    PC1_loadings, PC2_loadings = fit.components_[0], fit.components_[1]

    # Scores
    ax[0].scatter(PC1_scores, PC2_scores, linewidths=0.2)
    for j, txt in enumerate(list(data.index)):
        ax[0].annotate(txt, (PC1_scores[j], PC2_scores[j]))
    ax[0].set_title("PCA Scores")
    ax[0].set_xlabel("Principal Component 1")
    ax[0].set_ylabel("Principal Component 2")
    ax[0].axhline(y=0, color="0.25", linestyle="--")
    ax[0].axvline(x=0, color="0.25", linestyle="--")

    spacer = 0.5
    ax[0].set_xlim([(-1 * max(np.abs(PC1_scores))) - spacer, max(np.abs(PC1_scores)) + spacer])
    ax[0].set_ylim([(-1 * max(np.abs(PC2_scores))) - spacer, max(np.abs(PC2_scores)) + spacer])

    # Loadings
    poi = [
        "AXL Y702-p",
        "AXL Y866-p",
        "AXL Y481-p",
        "RAB13 Y5-p",
        "RAB2B Y3-p",
        "CBLB Y889-p",
        "SOS1 Y1196-p",
        "GAB2 T265-p",
        "GAB1 Y406",
        "CRKL Y251-p",
        "PACSIN2 Y388-p",
        "SHC1 S426-p",
        "GSK3A Y279-p",
        "NME2 Y52-p",
        "CDK1 Y15-p",
        "MAPK3 T207-p",
        "TNS3 Y802-p",
        "GIT1 Y383-p",
        "KIRREL1 Y622-p",
        "BCAR1 Y234-p",
        "NEDD9 S182-p",
        "RIN1 Y681-p",
        "ATP8B1 Y1217",
        "MAPK3 Y204-p",
        "ATP1A1 Y55-p",
        "YES1 Y446",
        "EPHB3 Y792-p",
        "SLC35E1 Y403-p",
    ]
    for i, name in enumerate(pn):
        p = name + " " + ps[i]
        if p in poi:
            ax[1].annotate(name, (PC1_loadings[i], PC2_loadings[i]))
    ax[1].scatter(PC1_loadings, PC2_loadings, c="darkred", linewidths=0.2, alpha=0.7)
    ax[1].set_title("PCA Loadings")
    ax[1].set_xlabel("Principal Component 1")
    ax[1].set_ylabel("Principal Component 2")
    ax[1].axhline(y=0, color="0.25", linestyle="--")
    ax[1].axvline(x=0, color="0.25", linestyle="--")

    spacer = 0.05
    ax[1].set_xlim([(-1 * max(np.abs(PC1_loadings)) - spacer), (max(np.abs(PC1_loadings)) + spacer)])
    ax[1].set_ylim([(-1 * max(np.abs(PC2_loadings)) - spacer), (max(np.abs(PC2_loadings)) + spacer)])


def plotpca_ScoresLoadings_plotly(data, title, loc=False):
    """ Interactive PCA plot. Note that this works best by pre-defining the dataframe's
    indices which will serve as labels for each dot in the plot. """
    fit = PCA(n_components=2).fit(data)

    scores = pd.concat([pd.DataFrame(fit.transform(data)[:, 0]), pd.DataFrame(fit.transform(data)[:, 1])], axis=1)
    scores.index = data.index
    scores.columns = ["PC1", "PC2"]

    loadings = pd.concat([pd.DataFrame(fit.components_[0]), pd.DataFrame(fit.components_[1])], axis=1)
    loadings.index = data.columns
    loadings.columns = ["PC1", "PC2"]

    if loc:
        print(loadings.loc[loc])

    fig = make_subplots(rows=1, cols=2, subplot_titles=("PCA Scores", "PCA Loadings"))
    fig.add_trace(
        go.Scatter(
            mode="markers+text",
            x=scores["PC1"],
            y=scores["PC2"],
            text=scores.index,
            textposition="top center",
            textfont=dict(size=10, color="black"),
            marker=dict(color="blue", size=8, line=dict(color="black", width=1)),
        ),
        row=1,
        col=1,
    )

    fig.add_trace(
        go.Scatter(
            mode="markers",
            x=loadings["PC1"],
            y=loadings["PC2"],
            opacity=0.7,
            text=["Protein: " + loadings.index[i][0] + "  Pos: " + loadings.index[i][1] for i in range(len(loadings.index))],
            marker=dict(color="crimson", size=8, line=dict(color="black", width=1)),
        ),
        row=1,
        col=2,
    )

    fig.update_layout(
        height=500,
        width=1000,
        showlegend=False,
        xaxis=dict(showgrid=False),
        yaxis=dict(showgrid=False),
        xaxis2=dict(showgrid=False),
        yaxis2=dict(showgrid=False),
        title_text=title,
    ),
    fig.update_xaxes(title_text="Principal Component 1", row=1, col=1)
    fig.update_xaxes(title_text="Principal Component 1", row=1, col=2)
    fig.update_yaxes(title_text="Principal Component 2", row=1, col=1)
    fig.update_yaxes(title_text="Principal Component 2", row=1, col=2)

    fig.show()


def plotVarReplicates(ax, ABC, CorrCoefFilter=False, StdFilter=False):
    """ Plot variability of overlapping peptides across MS biological replicates. """
    ABC = MapMotifs(ABC, list(ABC.iloc[:, 0]))
    data_headers = list(ABC.select_dtypes(include=["float64"]).columns)
    merging_indices = list(ABC.select_dtypes(include=["object"]).columns)
    FCto = data_headers[0]
    _, CorrCoefPeptides, StdPeptides = MapOverlappingPeptides(ABC)

    # Correlation of Duplicates, optionally filtering first
    DupsTable = BuildMatrix(CorrCoefPeptides, ABC, data_headers, FCto)
    if CorrCoefFilter:
        DupsTable = CorrCoefFilter(DupsTable)
    DupsTable_drop = DupsTable.drop_duplicates(["Protein", "Sequence"])
    assert DupsTable.shape[0] / 2 == DupsTable_drop.shape[0]

    # Stdev of Triplicates, optionally filtering first
    StdPeptides = BuildMatrix(StdPeptides, ABC, data_headers, FCto)
    TripsTable = TripsMeanAndStd(StdPeptides, merging_indices + ["BioReps"], data_headers)
    Stds = TripsTable.iloc[:, TripsTable.columns.get_level_values(1) == "std"]
    if StdFilter:
        Xidx = np.all(Stds.values <= 0.4, axis=1)
        Stds = Stds.iloc[Xidx, :]

    n_bins = 10
    ax[0].hist(DupsTable_drop.iloc[:, -1], bins=n_bins, edgecolor="black", linewidth=1)
    ax[0].set_ylabel("Number of peptides")
    ax[0].set_xlabel("Pearson Correlation Coefficients (n=" + str(DupsTable_drop.shape[0]) + ")")
    textstr = "$r2$ mean = " + str(np.round(DupsTable_drop.iloc[:, -1].mean(), 2))
    props = dict(boxstyle="square", facecolor="none", alpha=0.5, edgecolor="black")
    ax[0].text(0.03, 0.96, textstr, transform=ax[0].transAxes, verticalalignment="top", bbox=props)

    ax[1].hist(Stds.mean(axis=1), bins=n_bins, edgecolor="black", linewidth=1)
    ax[1].set_ylabel("Number of peptides")
    ax[1].set_xlabel("Mean of Standard Deviations (n=" + str(Stds.shape[0]) + ")")
    textstr = "$σ$ mean = " + str(np.round(np.mean(Stds.mean(axis=1)), 2))
    props = dict(boxstyle="square", facecolor="none", alpha=0.5, edgecolor="black")
    ax[1].text(0.75, 0.96, textstr, transform=ax[1].transAxes, verticalalignment="top", bbox=props)


def plot_AllSites(ax, x, prot, title, ylim=False):
    """ Plot all phosphopeptides for a given protein. """
    x = x.set_index(["Gene"])
    peptides = pd.DataFrame(x.loc[prot])
    assert peptides.shape[0] > 0
    if peptides.shape[1] == 1:
        peptides = peptides.T
        d = peptides.iloc[:, 4:]
    else:
        d = peptides.select_dtypes(include=["float64"])

    positions = x.loc[prot]["Position"]

    colors_ = cm.rainbow(np.linspace(0, 1, peptides.shape[0]))
    for i in range(peptides.shape[0]):
        if peptides.shape[0] == 1:
            label = positions
        else:
            label = positions[i]
        ax.plot(d.iloc[i, :], label=label, color=colors_[i])

    ax.legend(loc=0)
    lines = ["WT", "KO", "KD", "KI", "Y634F", "Y643F", "Y698F", "Y726F", "Y750F", "Y821F"]
    ax.set_xticklabels(lines, rotation=45)
    ax.set_ylabel("$Log2$ (p-site)")
    ax.set_title(title)
    ax.legend(prop={'size': 8})

    if ylim:
        ax.set_ylim(ylim)


def plot_IdSites(ax, x, d, title, rn=False, ylim=False):
    """ Plot a set of specified p-sites. 'd' should be a dictionary werein every item is a protein-position pair. """
    x = x.set_index(["Gene", "Position"])
    n = list(d.keys())
    p = list(d.values())
    dfs = []
    for i in range(len(n)):
        dfs.append(x.loc[n[i], p[i]].select_dtypes(include=float))

    df = pd.concat(dfs)

    if rn:
        df = df.reset_index()
        df["Gene"] = rn
        df = df.set_index(["Gene", "Position"])

    data = pd.melt(frame=df.reset_index(), id_vars=["Gene", "Position"], value_vars=df.columns, var_name="Line", value_name="p-signal")
    data["GenePos"] = [g + ": " + p for g, p in zip(data["Gene"], data["Position"])]

    ax = sns.lineplot(x="Line", y="p-signal", data=data, hue="GenePos", ax=ax)

    ax.legend(loc=0)
    lines = ["WT", "KO", "KD", "KI", "Y634F", "Y643F", "Y698F", "Y726F", "Y750F", "Y821F"]
    ax.set_xticklabels(lines, rotation=45)
    ax.set_ylabel("$Log2$ (p-site)")
    ax.set_title(title)
    ax.legend(prop={'size': 8})

    if ylim:
        ax.set_ylim(ylim)


def selectpeptides(x, koi):
    l = []
    for n, p in koi.items():
        try:
            if isinstance(p, list):
                for site in p:
                    try:
                        l.append(x.loc[str(n), str(site)])
                    except BaseException:
                        continue

            if isinstance(p, str):
                l.append(x.loc[str(n), str(p)])
        except BaseException:
            continue
    ms = pd.DataFrame(l)
    ms = pd.concat(l, axis=1).T.reset_index()
    ms.columns = x.reset_index().columns
    return ms<|MERGE_RESOLUTION|>--- conflicted
+++ resolved
@@ -228,13 +228,9 @@
         sns.lineplot(x="Elapsed (h)", y=ylabel, hue="Treatments", data=x, err_style="bars", ci=68, ax=ax_)
         ax_.set_title(plot)
         ax_.set_ylabel(ylabel)
-<<<<<<< HEAD
         ax_.legend(prop={'size':8})
         if ylim:
             ax_.set_ylim(ylim)
-=======
-        ax_.legend(prop={'size': 10})
->>>>>>> 1ad2edf3
 
     if savefig:
         fig.savefig("TimeCourse.pdf", bbox_inches="tight")
@@ -324,11 +320,7 @@
 
     ax.set_title(title)
     ax.set_xticklabels(lines, rotation=90)
-<<<<<<< HEAD
     ax.legend(prop={'size':8}, loc=loc)
-=======
-    ax.legend(prop={'size': 10})
->>>>>>> 1ad2edf3
 
 
 # Add clustergram to manuscript as an svg file since makefigure can't add it as a subplot object
