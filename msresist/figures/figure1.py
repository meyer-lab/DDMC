"""
This creates Figure 1.
"""
from .common import subplotLabel, getSetup
from ..sequence_analysis import FormatName, pYmotifs
from ..pre_processing import preprocessing, MapOverlappingPeptides, BuildMatrix, TripsMeanAndStd, MergeDfbyMean
import os
import pandas as pd
import numpy as np
import scipy as sp
<<<<<<< HEAD
import matplotlib.pyplot as plt
import seaborn as sns; sns.set(color_codes=True)
from ..pre_processing import preprocessing, MapOverlappingPeptides, BuildMatrix, TripsMeanAndStd, MergeDfbyMean, MapOverlappingPeptides
from ..sequence_analysis import FormatName, pYmotifs
from .common import subplotLabel, getSetup
=======
import seaborn as sns
sns.set(color_codes=True)
>>>>>>> 1c686ba2


path = os.path.dirname(os.path.abspath(__file__))


def makeFigure():
    """Get a list of the axis objects and create a figure"""
    # Get list of axis objects
    ax, f = getSetup((12, 10), (3, 3))

    # blank out first axis for cartoon
    # ax[0].axis('off')

    # Read in data
    Y_cv1 = pd.read_csv(os.path.join(path, '../data/Phenotypic_data/CV_raw3.csv')).iloc[:30, :11]
    Y_cv2 = pd.read_csv(os.path.join(path, '../data/Phenotypic_data/CV_raw4.csv')).iloc[:29, :11]

    # Assert that there's no significant influence of the initial seeding density
    Y_cvE3_0 = Y_cv1[Y_cv1["Elapsed"] == 0].iloc[0, 1:]
    Y_fcE3 = Y_cv1[Y_cv1["Elapsed"] == 72].iloc[0, 1:] / Y_cvE3_0

    Y_cvE4_0 = Y_cv2[Y_cv2["Elapsed"] == 0].iloc[0, 1:]
    Y_fcE4 = Y_cv2[Y_cv2["Elapsed"] == 72].iloc[0, 1:] / Y_cvE4_0

    assert sp.stats.pearsonr(Y_cvE3_0, Y_fcE3)[1] > 0.05
    assert sp.stats.pearsonr(Y_cvE4_0, Y_fcE4)[1] > 0.05

    # Normalize to t=0
    for ii in range(1, Y_cv2.columns.size):
        Y_cv1.iloc[:, ii] /= Y_cv1.iloc[0, ii]
        Y_cv2.iloc[:, ii] /= Y_cv2.iloc[0, ii]

    plotTimeCourse(ax[0:2], Y_cv1, Y_cv2)

    plotAveragedEndpoint(ax[2], Y_cv1, Y_cv2)

    plotRTKs(ax[3:7])

    plotVarReplicates(ax[7:9])

    # Add subplot labels
    subplotLabel(ax)

    return f


def plotTimeCourse(ax, Y_cv1, Y_cv2):
    """ Plots the Incucyte timecourse. """
    ax[0].set_title("Experiment 3")
    ax[0].plot(Y_cv1.iloc[:, 0], Y_cv1.iloc[:, 1:])
    ax[0].legend(Y_cv1.columns[1:])
    ax[0].set_ylabel("Fold-change to t=0h")
    ax[0].set_xlabel("Time (hours)")
    ax[1].set_title("Experiment 4")
    ax[1].plot(Y_cv2.iloc[:, 0], Y_cv2.iloc[:, 1:])
    ax[1].set_ylabel("Fold-change to t=0h")
    ax[1].set_xlabel("Time (hours)")


def plotReplicatesEndpoint(ax, Y_cv1, Y_cv2):
    range_ = np.linspace(1, 10, 10)

    Y_fcE3 = Y_cv1[Y_cv1["Elapsed"] == 72].iloc[0, 1:]
    Y_fcE4 = Y_cv2[Y_cv2["Elapsed"] == 72].iloc[0, 1:]

    ax.set_title("Cell Viability - 72h")
<<<<<<< HEAD
    ax.set_xticks(np.arange(1,11,1))
    ax.set_xticklabels(Y_cv1.columns[1:])
    ax.bar(range_+0.15, Y_fcE3, width=0.3, align='center', label='Exp3', color = "black")
    ax.bar(range_-0.15, Y_fcE4, width=0.3, align='center', label='Exp4', color = "darkred")
    ax.legend()
    ax.set_ylabel("% Confluency")


def plotReplicatesFoldChangeEndpoint(ax, Y_cv1, Y_cv2):
    range_ = np.linspace(1, 10, 10)

    Y_cvE3_0 = Y_cv1[Y_cv1["Elapsed"] == 0].iloc[0, 1:]
    Y_fcE3 = Y_cv1[Y_cv1["Elapsed"] == 72].iloc[0, 1:] / Y_cvE3_0

    Y_cvE4_0 = Y_cv2[Y_cv2["Elapsed"] == 0].iloc[0, 1:]
    Y_fcE4 = Y_cv2[Y_cv2["Elapsed"] == 72].iloc[0, 1:] / Y_cvE4_0

    ax.set_title("Cell Viability - 72h")
    ax.set_xticks(np.arange(1,11,1))
    ax.set_xticklabels(Y_cv1.columns[1:])
    ax.bar(range_+0.15, Y_fcE3, width=0.3, align='center', label='Exp3', color = "black")
    ax.bar(range_-0.15, Y_fcE4, width=0.3, align='center', label='Exp4', color = "darkgreen")
=======
    ax.set_xticks(np.arange(1, 11, 1))
    ax.set_xticklabels(Y_cv1.columns[1:])
    ax.bar(range_ + 0.15, Y_fcE3, width=0.3, align='center', label='Exp3', color="black")
    ax.bar(range_ - 0.15, Y_fcE4, width=0.3, align='center', label='Exp4', color="darkred")
    ax.legend()
    ax.set_ylabel("% Confluency")


def plotReplicatesFoldChangeEndpoint(ax, Y_cv1, Y_cv2):
    range_ = np.linspace(1, 10, 10)

    Y_cvE3_0 = Y_cv1[Y_cv1["Elapsed"] == 0].iloc[0, 1:]
    Y_fcE3 = Y_cv1[Y_cv1["Elapsed"] == 72].iloc[0, 1:] / Y_cvE3_0

    Y_cvE4_0 = Y_cv2[Y_cv2["Elapsed"] == 0].iloc[0, 1:]
    Y_fcE4 = Y_cv2[Y_cv2["Elapsed"] == 72].iloc[0, 1:] / Y_cvE4_0

    ax.set_title("Cell Viability - 72h")
    ax.set_xticks(np.arange(1, 11, 1))
    ax.set_xticklabels(Y_cv1.columns[1:])
    ax.bar(range_ + 0.15, Y_fcE3, width=0.3, align='center', label='Exp3', color="black")
    ax.bar(range_ - 0.15, Y_fcE4, width=0.3, align='center', label='Exp4', color="darkgreen")
>>>>>>> 1c686ba2
    ax.legend()
    ax.set_ylabel("Fold-change 72h vs 0h")


def plotAveragedEndpoint(ax, Y_cv1, Y_cv2):
    range_ = np.linspace(1, 10, 10)

    Y_cv = MergeDfbyMean(pd.concat([Y_cv1, Y_cv2], axis=0), Y_cv1.columns, "Elapsed")
    Y_cv = Y_cv.reset_index()[Y_cv1.columns]
    Y_cv = Y_cv[Y_cv["Elapsed"] == 72].iloc[0, 1:]

    ax.set_title("Cell Viability - 72h")
<<<<<<< HEAD
    ax.set_xticks(np.arange(1,11,1))
    ax.set_xticklabels(Y_cv1.columns[1:])
    ax.bar(range_, Y_cv, width=0.5, align='center', color = "black")
=======
    ax.set_xticks(np.arange(1, 11, 1))
    ax.set_xticklabels(Y_cv1.columns[1:])
    ax.bar(range_, Y_cv, width=0.5, align='center', color="black")
>>>>>>> 1c686ba2
    ax.set_ylabel("% Confluency")


def plotRTKs(ax):
    ABC = preprocessing()
    header = ABC.columns

    EGFR = ABC[ABC["Sequence"].str.contains("SHQISLDNPDyQQDFFP")].mean()
    IGFR = ABC[ABC["Sequence"].str.contains("IYETDYyR")].iloc[:, 3:13].mean()
    MET = ABC[ABC["Sequence"].str.contains("MYDkEyYSVHNk")].iloc[:, 3:13].mean()
    AXL = ABC[ABC["Sequence"].str.contains("YNGDyYR")].iloc[:, 3:13].mean()

    ax[0].set_title("EGFR: pY1172", fontsize=13)
    ax[0].plot(EGFR)
    ax[0].set_xticklabels(header[3:], rotation=80, horizontalalignment='right')
    ax[1].set_title("IGFR: pY1190", fontsize=13)
    ax[1].plot(IGFR)
    ax[1].set_xticklabels(header[3:], rotation=80, horizontalalignment='right')
    ax[2].set_title("MET: pY1234", fontsize=13)
    ax[2].plot(MET)
    ax[2].set_xticklabels(header[3:], rotation=80, horizontalalignment='right')
    ax[3].set_title("AXL: pY702", fontsize=13)
    ax[3].plot(AXL)
    ax[3].set_xticklabels(header[3:], rotation=80, horizontalalignment='right')


def plotVarReplicates(ax):
    ABC = preprocessing(rawdata=True)
    ABC_names = FormatName(ABC)
    ABC["Protein"] = ABC_names
    ABC = pYmotifs(ABC, ABC_names)
    NonRecPeptides, CorrCoefPeptides, StdPeptides = MapOverlappingPeptides(ABC)

    # Correlation of Duplicates, optionally filtering first
    DupsTable = BuildMatrix(CorrCoefPeptides, ABC)
    # DupsTable = CorrCoefFilter(DupsTable)
    DupsTable_drop = DupsTable.drop_duplicates(["Protein", "Sequence"])
<<<<<<< HEAD
    assert(DupsTable.shape[0]/2 == DupsTable_drop.shape[0])
=======
    assert(DupsTable.shape[0] / 2 == DupsTable_drop.shape[0])
>>>>>>> 1c686ba2

    # Stdev of Triplicates, optionally filtering first
    StdPeptides = BuildMatrix(StdPeptides, ABC)
    TripsTable = TripsMeanAndStd(StdPeptides, list(ABC.columns[:3]))
    Stds = TripsTable.iloc[:, TripsTable.columns.get_level_values(1) == 'std']
    # Xidx = np.all(Stds.values <= 0.4, axis=1)
    # Stds = Stds.iloc[Xidx, :]

    n_bins = 10
    ax[0].hist(DupsTable_drop.iloc[:, -1], bins=n_bins)
    ax[0].set_ylabel("Number of peptides", fontsize=12)
    ax[0].set_xlabel("Pearson Correlation Coefficients N= " + str(DupsTable_drop.shape[0]), fontsize=12)
    textstr = "$r2$ mean = " + str(np.round(DupsTable_drop.iloc[:, -1].mean(), 2))
    props = dict(boxstyle='square', facecolor='none', alpha=0.5, edgecolor='black')
    ax[0].text(.03, .96, textstr, transform=ax[0].transAxes, fontsize=12, verticalalignment='top', bbox=props)

    ax[1].hist(Stds.mean(axis=1), bins=n_bins)
    ax[1].set_ylabel("Number of peptides", fontsize=12)
    ax[1].set_xlabel("Mean of Standard Deviations N= " + str(Stds.shape[0]), fontsize=12)
    textstr = "$σ$ mean = " + str(np.round(np.mean(Stds.mean(axis=1)), 2))
    props = dict(boxstyle='square', facecolor='none', alpha=0.5, edgecolor='black')
    ax[1].text(.8, .96, textstr, transform=ax[1].transAxes, fontsize=12, verticalalignment='top', bbox=props)


<<<<<<< HEAD
# TODO: Clustermap doesn't show up at the moment, because it wants a whole figure    
def plotClustergram():
    ABC = preprocessing(motifs=True, FCfilter=True, log2T=True)
    g = sns.clustermap(ABC.iloc[:, 6:], method = "single", robust=True)
    
=======
# TODO: Clustermap doesn't show up at the moment, because it wants a whole figure
def plotClustergram():
    ABC = preprocessing(motifs=True, FCfilter=True, log2T=True)
    g = sns.clustermap(ABC.iloc[:, 6:], method="single", robust=True)

>>>>>>> 1c686ba2

#     p = g.dendrogram_row.reordered_ind
#     corr = ABC_mc.iloc[p, 2:].T.corr(method='pearson')
#     Correlation heatmap was really just for exploration. Not including here.
#     ax[1] = sns.heatmap(corr,  vmin=-1, vmax=1, center=0, cmap=sns.diverging_palette(20, 220, n=200), square=True, ax=ax[1])
#     ax[1].set_xticklabels(ax[1].get_xticklabels(), rotation=80, horizontalalignment='right')
#     ax[1].set_title("Correlation Heatmap");<|MERGE_RESOLUTION|>--- conflicted
+++ resolved
@@ -8,16 +8,8 @@
 import pandas as pd
 import numpy as np
 import scipy as sp
-<<<<<<< HEAD
-import matplotlib.pyplot as plt
-import seaborn as sns; sns.set(color_codes=True)
-from ..pre_processing import preprocessing, MapOverlappingPeptides, BuildMatrix, TripsMeanAndStd, MergeDfbyMean, MapOverlappingPeptides
-from ..sequence_analysis import FormatName, pYmotifs
-from .common import subplotLabel, getSetup
-=======
 import seaborn as sns
 sns.set(color_codes=True)
->>>>>>> 1c686ba2
 
 
 path = os.path.dirname(os.path.abspath(__file__))
@@ -84,30 +76,6 @@
     Y_fcE4 = Y_cv2[Y_cv2["Elapsed"] == 72].iloc[0, 1:]
 
     ax.set_title("Cell Viability - 72h")
-<<<<<<< HEAD
-    ax.set_xticks(np.arange(1,11,1))
-    ax.set_xticklabels(Y_cv1.columns[1:])
-    ax.bar(range_+0.15, Y_fcE3, width=0.3, align='center', label='Exp3', color = "black")
-    ax.bar(range_-0.15, Y_fcE4, width=0.3, align='center', label='Exp4', color = "darkred")
-    ax.legend()
-    ax.set_ylabel("% Confluency")
-
-
-def plotReplicatesFoldChangeEndpoint(ax, Y_cv1, Y_cv2):
-    range_ = np.linspace(1, 10, 10)
-
-    Y_cvE3_0 = Y_cv1[Y_cv1["Elapsed"] == 0].iloc[0, 1:]
-    Y_fcE3 = Y_cv1[Y_cv1["Elapsed"] == 72].iloc[0, 1:] / Y_cvE3_0
-
-    Y_cvE4_0 = Y_cv2[Y_cv2["Elapsed"] == 0].iloc[0, 1:]
-    Y_fcE4 = Y_cv2[Y_cv2["Elapsed"] == 72].iloc[0, 1:] / Y_cvE4_0
-
-    ax.set_title("Cell Viability - 72h")
-    ax.set_xticks(np.arange(1,11,1))
-    ax.set_xticklabels(Y_cv1.columns[1:])
-    ax.bar(range_+0.15, Y_fcE3, width=0.3, align='center', label='Exp3', color = "black")
-    ax.bar(range_-0.15, Y_fcE4, width=0.3, align='center', label='Exp4', color = "darkgreen")
-=======
     ax.set_xticks(np.arange(1, 11, 1))
     ax.set_xticklabels(Y_cv1.columns[1:])
     ax.bar(range_ + 0.15, Y_fcE3, width=0.3, align='center', label='Exp3', color="black")
@@ -130,7 +98,6 @@
     ax.set_xticklabels(Y_cv1.columns[1:])
     ax.bar(range_ + 0.15, Y_fcE3, width=0.3, align='center', label='Exp3', color="black")
     ax.bar(range_ - 0.15, Y_fcE4, width=0.3, align='center', label='Exp4', color="darkgreen")
->>>>>>> 1c686ba2
     ax.legend()
     ax.set_ylabel("Fold-change 72h vs 0h")
 
@@ -143,15 +110,9 @@
     Y_cv = Y_cv[Y_cv["Elapsed"] == 72].iloc[0, 1:]
 
     ax.set_title("Cell Viability - 72h")
-<<<<<<< HEAD
-    ax.set_xticks(np.arange(1,11,1))
-    ax.set_xticklabels(Y_cv1.columns[1:])
-    ax.bar(range_, Y_cv, width=0.5, align='center', color = "black")
-=======
     ax.set_xticks(np.arange(1, 11, 1))
     ax.set_xticklabels(Y_cv1.columns[1:])
     ax.bar(range_, Y_cv, width=0.5, align='center', color="black")
->>>>>>> 1c686ba2
     ax.set_ylabel("% Confluency")
 
 
@@ -189,11 +150,7 @@
     DupsTable = BuildMatrix(CorrCoefPeptides, ABC)
     # DupsTable = CorrCoefFilter(DupsTable)
     DupsTable_drop = DupsTable.drop_duplicates(["Protein", "Sequence"])
-<<<<<<< HEAD
-    assert(DupsTable.shape[0]/2 == DupsTable_drop.shape[0])
-=======
     assert(DupsTable.shape[0] / 2 == DupsTable_drop.shape[0])
->>>>>>> 1c686ba2
 
     # Stdev of Triplicates, optionally filtering first
     StdPeptides = BuildMatrix(StdPeptides, ABC)
@@ -218,19 +175,11 @@
     ax[1].text(.8, .96, textstr, transform=ax[1].transAxes, fontsize=12, verticalalignment='top', bbox=props)
 
 
-<<<<<<< HEAD
-# TODO: Clustermap doesn't show up at the moment, because it wants a whole figure    
-def plotClustergram():
-    ABC = preprocessing(motifs=True, FCfilter=True, log2T=True)
-    g = sns.clustermap(ABC.iloc[:, 6:], method = "single", robust=True)
-    
-=======
 # TODO: Clustermap doesn't show up at the moment, because it wants a whole figure
 def plotClustergram():
     ABC = preprocessing(motifs=True, FCfilter=True, log2T=True)
     g = sns.clustermap(ABC.iloc[:, 6:], method="single", robust=True)
 
->>>>>>> 1c686ba2
 
 #     p = g.dendrogram_row.reordered_ind
 #     corr = ABC_mc.iloc[p, 2:].T.corr(method='pearson')
