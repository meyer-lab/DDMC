"""
This creates Figure 1.
"""
from .common import subplotLabel, getSetup
from ..sequence_analysis import FormatName, pYmotifs
from ..pre_processing import preprocessing, MapOverlappingPeptides, BuildMatrix, TripsMeanAndStd
from sklearn.decomposition import PCA
import os
import pandas as pd
import numpy as np
import scipy as sp
import seaborn as sns
import matplotlib.colors as colors
import matplotlib.cm as cm
import matplotlib.image as mpimg
from plotly.subplots import make_subplots
import plotly.graph_objects as go
sns.set(color_codes=True)


path = os.path.dirname(os.path.abspath(__file__))
pd.set_option('display.max_columns', 30)


def makeFigure():
    """Get a list of the axis objects and create a figure"""
    # Get list of axis objects
    ax, f = getSetup((10, 13), (4, 3))

    # blank out first axis for cartoon
    # ax[0].axis('off')

    # Read in Cell Viability data
    r1 = pd.read_csv("msresist/data/Phenotypic_data/AXLmutants/CellViability/Phase/BR1_Phase.csv")
    r2 = pd.read_csv("msresist/data/Phenotypic_data/AXLmutants/CellViability/Phase/BR2_Phase.csv")
    r3 = pd.read_csv("msresist/data/Phenotypic_data/AXLmutants/CellViability/Phase/BR3_Phase.csv")

    itp = 24
    ftp = 72
    lines = ["PC9", "KO", "KI", "KD", "Y634F", "Y643F", "Y698F", "Y726F", "Y750F", "Y821F"]

    # Read in Mass Spec data
    A = preprocessing(Axlmuts_ErlAF154=True, Vfilter=False, FCfilter=False, log2T=True, FCtoUT=False, mc_row=True)
    A.columns = list(A.columns[:5]) + ["PC9", "KO", "KD", "KI", "Y634F", "Y643F", "Y698F", "Y726F", "Y750F", "Y821F"]
    A = A[list(A.columns[:5]) + lines]

    # A: Cell Viability
    ds = [r2, r3]
    tr1 = ["-UT", '-E', '-A/E']
    tr2 = ["Untreated", 'Erlotinib', 'Erl + AF154']
    ylabel = "fold-change to t=" + str(itp) + "h"
    title = "Cell Viability - Erl + AF154 "
    c = ["white", "windows blue", "scarlet"]
    FC_timecourse(ax[0], ds, itp, ftp, lines, "A/E", title, FC=True)
    barplot_UtErlAF154(ax[1], lines, ds, itp, ftp, tr1, tr2, "fold-change to t=0h", "Cell Viability", FC=True, colors=c)

    # blank out first two axis of the third column for reduced Viability-specific signaling ClusterMap
    hm_af154 = mpimg.imread('msresist/data/MS/AXL/CV_reducedHM_AF154.png')
    hm_erl = mpimg.imread('msresist/data/MS/AXL/CV_reducedHM_Erl.png')
    ax[2].imshow(hm_af154)
    ax[2].axis("off")
    ax[3].imshow(hm_erl)
    ax[3].axis("off")

    # Scores and Loadings MS data
    A = A.drop(["PC9"], axis=1)
    d = A.select_dtypes(include=['float64']).T
    plotpca_ScoresLoadings(ax[4:6], d, list(A["Gene"]), list(A["Position"]))

    # Variability across overlapping peptides in MS replicates
#     X = preprocessing(Axlmuts_ErlF154=True, rawdata=True)
#     plotVarReplicates(ax[4:6], X)

    # Phosphorylation levels of selected peptides
    A = A[list(A.columns[:5]) + ["KI", "KO", "KD"] + lines[4:]]

    plot_AllSites(ax[6], A.copy(), "AXL", "AXL p-sites")

    RTKs = {"EGFR": "Y1197-p", "MET": "Y1003-p", "ERBB2": "Y877-p", "ERBB3": "Y1328-p", "EPHB3": "Y792-p"}
    plot_IdSites(ax[7], A.copy(), RTKs, "RTKs")

    adapters = {"GAB1": "Y627-p", "GAB2": "T265-p", "CRK": "Y251-p", "CRKL": "Y251-p", "SHC1": "S426-p"}
    plot_IdSites(ax[8], A.copy(), adapters, "Adapters")

<<<<<<< HEAD
    erks = {"MAPK3":"Y204-p;T202-p", "MAPK1":"Y187-p;T185-p", "MAPK7":"Y221-p"}
    erks_rn = {"MAPK3":"ERK1", "MAPK1":"ERK2", "MAPK7":"ERK5"}
=======
    erks = {"MAPK3": "Y204-p;T202-p", "MAPK1": "Y187-p;T185-p", "MAPK7": "Y221-p"}
    erks_rn = {"MAPK3": "ERK1", "MAPK1": "ERK3", "MAPK7": "ERK5"}
>>>>>>> 3ddae262
    plot_IdSites(ax[9], A.copy(), erks, "ERK", erks_rn)

    jnks = {"MAPK9": "Y185-p", "MAPK10": "Y223-p"}
    jnks_rn = {"MAPK9": "JNK2", "MAPK10": "JNK3"}
    plot_IdSites(ax[10], A.copy(), jnks, "JNK", jnks_rn)

    p38s = {"MAPK12": "Y185-p", "MAPK13": "Y182-p", "MAPK14": "Y182-p"}
    p38s_rn = {"MAPK12": "P38G", "MAPK13": "P38D", "MAPK14": "P38A"}
    plot_IdSites(ax[11], A.copy(), p38s, "P38", p38s_rn)

    # Add subplot labels
    subplotLabel(ax)

    return f

<<<<<<< HEAD
def FC_timecourse(ax, ds, itp, ftp, lines, treatment, title, ylabel, FC=False):
    """ Main function to plot fold-change time course of cell viability data. Initial and final time points must be specified.
    Note that ds should be a list with all biological replicates. """
    c = []
    for i in range(len(ds)):
        if FC == True:
            d = ComputeFoldChange(ds[i], itp)

        r = FindTreatmentData(d, treatment, lines)

=======

def FC_timecourse(ax, r1, itp, ftp, lines, treatment, title, ylabel, r2=False, r3=False, FC=False):
    """ Fold-change time course of cell viability data. Initial and final time points must be specified. """
    if isinstance(r3, pd.core.frame.DataFrame):
        ds = [r1, r2, r3]
    if isinstance(r2, pd.core.frame.DataFrame):
        ds = [r1, r2]
    else:
        ds = [r1]

    c = []
    for i in range(len(ds)):
        # Compute fold-change
        if FC:
            for jj in range(1, ds[i].columns.size):
                ds[i].iloc[:, jj] /= ds[i][ds[i]["Elapsed"] == itp].iloc[0, jj]

        # Specify treatment
        r = ds[i].loc[:, ds[i].columns.str.contains(treatment)]
        r.columns = lines
>>>>>>> 3ddae262
        c.append(r)

    tplabels = ds[0].iloc[:, 0]
    c = ConcatenateBRs(c, tplabels, ftp, itp)

    d = TransformTimeCourseMatrixForSeaborn(c, lines, itp, ylabel)

<<<<<<< HEAD
    # Plot
    b = sns.lineplot(x="Elapsed (h)", y=ylabel , hue="Lines", data=d, err_style="bars", ci='sd',  ax=ax)
=======
#     pal = sns.xkcd_palette(custom_colors)
    pal = sns.color_palette("Spectral", 10)
    sns.lineplot(x="Elapsed (h)", y=ylabel, hue="Lines", data=d, err_style="bars", ci='sd', ax=ax)
>>>>>>> 3ddae262

    if treatment != "UT": # Include legend only in the first subplot 
        ax.legend().remove()

    ax.set_title(title)


def ComputeFoldChange(d, itp):
    """ Take fold-change of the time lapse data set to an initial time point  """
    for jj in range(1, d.columns.size):
        d.iloc[:, jj] /= d[d["Elapsed"] == itp].iloc[0, jj]
    return d


def FindTreatmentData(d, treatment, lines):
    """ Find data corresponding to specified treatment and update columns """
    r = d.loc[:, d.columns.str.contains(treatment)]
    r.columns = lines 
    return r


def ConcatenateBRs(c, tplabels, ftp, itp):
    """ Concatenate all BRs into the same data structure, insert time point labels, and include only desired range of data points """
    c = pd.concat(c, axis=1)
    c.insert(0, "Elapsed", tplabels) 
    c = c[c["Elapsed"] <= ftp] 
    c = c[c["Elapsed"] >= itp]
    return c


def TransformTimeCourseMatrixForSeaborn(x, l, itp, ylabel):
    """ Preprocess data to plot with seaborn. Returns a data frame in which each row is a data point in the plot """
    y = pd.DataFrame() 
    elapsed, lines, cv = [], [], [] 
    for idx, row in x.iterrows(): 
        row = pd.DataFrame(row).T 
        elapsed.append(list(row["Elapsed"]) * (row.shape[1] - 1))
        lines.append(list(row.columns[1:])) 
        cv.append(row.iloc[0, 1:].values) 

    y["Elapsed (h)"] = [e for sl in elapsed for e in sl]
    y["Lines"] = [e for sl in lines for e in sl]
    y[ylabel] = [e for sl in cv for e in sl]
    return y


def timepoint_fc(d, itp, ftp):
    """ Calculate fold-change to specified time points, asserting no influnece of initial seeding. """
    dt0 = d[d["Elapsed"] == itp].iloc[0, 1:]
    dfc = d[d["Elapsed"] == ftp].iloc[0, 1:] / dt0

    # Assert that there's no significant influence of the initial seeding density
#     if itp < 12:
#         assert sp.stats.pearsonr(dt0, dfc)[1] > 0.05

    return pd.DataFrame(dfc).reset_index()


def FCendpoint(d, itp, ftp, t, l, ylabel, FC):
    """ Compute fold-change plus format for seaborn bar plot. """
    if FC:
        dfc = timepoint_fc(d, itp, ftp)
    else:
        dfc = pd.DataFrame(d[d["Elapsed"] == ftp].iloc[0, 1:]).reset_index()
        dfc.columns = ["index", 0]

    dfc["AXL mutants Y->F"] = l
    dfc["Treatment"] = t
    dfc = dfc[["index", "AXL mutants Y->F", "Treatment", 0]]
    dfc.columns = ["index", "AXL mutants Y->F", "Treatment", ylabel]
    return dfc.iloc[:, 1:]


<<<<<<< HEAD
def barplot_UtErlAF154(ax, lines, ds, itp, ftp, tr1, tr2, ylabel, title, FC=False, colors=colors):
    """ Cell viability bar plot at a specific end point across conditions, with error bars.
    Note that ds should be a list containing all biological replicates."""
=======
def barplot_UtErlAF154(ax, lines, r1, itp, ftp, tr1, tr2, ylabel, title, r2=False, r3=False, FC=False, colors=colors):
    """ Cell viability bar plot at a specific end point across conditions, with error bars"""
    if isinstance(r3, pd.core.frame.DataFrame):
        ds = [r1, r2, r3]
    if isinstance(r2, pd.core.frame.DataFrame):
        ds = [r1, r2]
    else:
        ds = [r1]

>>>>>>> 3ddae262
    c = []
    for d in ds:
        for i, t in enumerate(tr1):
            x = pd.concat([d.iloc[:, 0], d.loc[:, d.columns.str.contains(t)]], axis=1)
            x = FCendpoint(x, itp, ftp, [tr2[i]] * 10, lines, ylabel, FC)
            c.append(x)

    c = pd.concat(c)
    pal = sns.xkcd_palette(colors)
    ax = sns.barplot(x="AXL mutants Y->F", y=ylabel, hue="Treatment", data=c, ci="sd", ax=ax, palette=pal, **{"linewidth": .5}, **{"edgecolor": "black"})

    ax.set_title(title)
    ax.set_xticklabels(lines, rotation=45)


<<<<<<< HEAD
def barplotFC_TvsUT(ax, ds, itp, ftp, l, tr1, tr2, title, FC=False, colors=colors):
    """ Bar plot of erl and erl + AF154 fold-change to untreated across cell lines.
    Note that ds should be a list containing all biological replicates."""
=======
def barplotFC_TvsUT(ax, r1, itp, ftp, l, tr1, tr2, title, r2=False, r3=False, FC=False, colors=colors):
    """ Bar plot of erl and erl + AF154 fold-change to untreated across cell lines. """
    if isinstance(r3, pd.core.frame.DataFrame):
        ds = [r1, r2, r3]
    if isinstance(r2, pd.core.frame.DataFrame):
        ds = [r1, r2]
    else:
        ds = [r1]

>>>>>>> 3ddae262
    c = []
    for d in ds:
        for j in range(1, len(tr1)):
            x = fc_TvsUT(d, itp, ftp, l, j, tr1, tr2[j], FC)
            c.append(x)

    c = pd.concat(c)
    pal = sns.xkcd_palette(colors)
    ax = sns.barplot(x="AXL mutants Y->F", y="fold-change to UT", hue="Treatment", data=c, ci="sd", ax=ax, palette=pal, **{"linewidth": .5}, **{"edgecolor": "black"})
    sns.set_context(rc={'patch.linewidth': 5})
    ax.set_title(title)
    ax.set_xticklabels(l, rotation=45)


def fc_TvsUT(d, itp, ftp, l, j, tr1, tr2, FC):
    """ Preprocess fold-change to untreated. """
    ut = pd.concat([d.iloc[:, 0], d.loc[:, d.columns.str.contains(tr1[0])]], axis=1)
    x = pd.concat([d.iloc[:, 0], d.loc[:, d.columns.str.contains(tr1[j])]], axis=1)

    if FC:
        ut = timepoint_fc(ut, itp, ftp).iloc[:, 1]
        x = timepoint_fc(x, itp, ftp).iloc[:, 1]

    else:
        ut = ut[ut["Elapsed"] == ftp].iloc[0, 1:].reset_index(drop=True)
        x = x[x["Elapsed"] == ftp].iloc[0, 1:].reset_index(drop=True)

    fc = pd.DataFrame(x.div(ut)).reset_index()

    fc["AXL mutants Y->F"] = l
    fc["Treatment"] = tr2
    fc = fc[["index", "AXL mutants Y->F", "Treatment", fc.columns[1]]]
    fc.columns = ["index", "AXL mutants Y->F", "Treatment", "fold-change to UT"]
    return fc


# Plot Separately since makefigure can't add it as a subplot
def plotClustergram(data, title, lim=False, robust=True, figsize=(10, 10)):
    """ Clustergram plot. """
    g = sns.clustermap(
        data,
        method="complete",
        cmap="bwr",
        robust=robust,
        vmax=lim,
        vmin=-lim,
        figsize=figsize)
    g.fig.suptitle(title, fontsize=17)
    ax = g.ax_heatmap
    ax.set_ylabel("")


def plotpca_explained(ax, data, ncomp):
    """ Cumulative variance explained for each principal component. """
    explained = PCA(n_components=ncomp).fit(data).explained_variance_ratio_
    acc_expl = []

    for i, exp in enumerate(explained):
        if i > 0:
            exp += acc_expl[i - 1]
            acc_expl.append(exp)
        else:
            acc_expl.append(exp)

    ax.bar(range(ncomp), acc_expl, edgecolor="black", linewidth=1)
    ax.set_ylabel("% Variance Explained")
    ax.set_xlabel("Components")
    ax.set_xticks(range(ncomp))
    ax.set_xticklabels([i + 1 for i in range(ncomp)])


def plotpca_ScoresLoadings(ax, data, pn, ps):
    fit = PCA(n_components=2).fit(data)
    PC1_scores, PC2_scores = fit.transform(data)[:, 0], fit.transform(data)[:, 1]
    PC1_loadings, PC2_loadings = fit.components_[0], fit.components_[1]

    # Scores
    ax[0].scatter(PC1_scores, PC2_scores, linewidths=0.2)
    for j, txt in enumerate(list(data.index)):
        ax[0].annotate(txt, (PC1_scores[j], PC2_scores[j]))
    ax[0].set_title('PCA Scores')
    ax[0].set_xlabel('Principal Component 1')
    ax[0].set_ylabel('Principal Component 2')
    ax[0].axhline(y=0, color='0.25', linestyle='--')
    ax[0].axvline(x=0, color='0.25', linestyle='--')

    spacer = 0.5
    ax[0].set_xlim([(-1 * max(np.abs(PC1_scores))) - spacer, max(np.abs(PC1_scores)) + spacer])
    ax[0].set_ylim([(-1 * max(np.abs(PC2_scores))) - spacer, max(np.abs(PC2_scores)) + spacer])

    # Loadings
    poi = [
        "AXL Y702-p",
        "AXL Y866-p",
        "AXL Y481-p",
        "RAB13 Y5-p",
        "RAB2B Y3-p",
        "CBLB Y889-p",
        "SOS1 Y1196-p",
        "GAB2 T265-p",
        "GAB1 Y406",
        "CRKL Y251-p",
        "PACSIN2 Y388-p",
        "SHC1 S426-p",
        "GSK3A Y279-p",
        "NME2 Y52-p",
        "CDK1 Y15-p",
        "MAPK3 T207-p",
        "TNS3 Y802-p",
        "GIT1 Y383-p",
        "KIRREL1 Y622-p",
        "BCAR1 Y234-p",
        "NEDD9 S182-p",
        "RIN1 Y681-p",
        "ATP8B1 Y1217",
        "MAPK3 Y204-p",
        "ATP1A1 Y55-p",
        "YES1 Y446",
        "EPHB3 Y792-p",
        "SLC35E1 Y403-p"]
    for i, name in enumerate(pn):
        p = name + " " + ps[i]
        if p in poi:
            ax[1].annotate(name, (PC1_loadings[i], PC2_loadings[i]))
    ax[1].scatter(PC1_loadings, PC2_loadings, c="darkred", linewidths=0.2, alpha=0.7)
    ax[1].set_title('PCA Loadings')
    ax[1].set_xlabel('Principal Component 1')
    ax[1].set_ylabel('Principal Component 2')
    ax[1].axhline(y=0, color='0.25', linestyle='--')
    ax[1].axvline(x=0, color='0.25', linestyle='--')

    spacer = 0.05
    ax[1].set_xlim([(-1 * max(np.abs(PC1_loadings)) - spacer), (max(np.abs(PC1_loadings)) + spacer)])
    ax[1].set_ylim([(-1 * max(np.abs(PC2_loadings)) - spacer), (max(np.abs(PC2_loadings)) + spacer)])


def plotpca_ScoresLoadings_plotly(data, title, loc=False):
    """ Interactive PCA plot. Note that this works best by pre-defining the dataframe's
    indices which will serve as labels for each dot in the plot. """
    fit = PCA(n_components=2).fit(data)

    scores = pd.concat([pd.DataFrame(fit.transform(data)[:, 0]), pd.DataFrame(fit.transform(data)[:, 1])], axis=1)
    scores.index = data.index
    scores.columns = ["PC1", "PC2"]

    loadings = pd.concat([pd.DataFrame(fit.components_[0]), pd.DataFrame(fit.components_[1])], axis=1)
    loadings.index = data.columns
    loadings.columns = ["PC1", "PC2"]

    if loc:
        print(loadings.loc[loc])

    fig = make_subplots(rows=1, cols=2, subplot_titles=("PCA Scores", "PCA Loadings"))
    fig.add_trace(
        go.Scatter(
            mode='markers+text',
            x=scores["PC1"],
            y=scores["PC2"],
            text=scores.index,
            textposition="top center",
            textfont=dict(
                size=10,
                color="black"),
            marker=dict(
                color='blue',
                size=8,
                line=dict(
                    color='black',
                    width=1))),
        row=1, col=1)

    fig.add_trace(
        go.Scatter(
            mode='markers',
            x=loadings["PC1"],
            y=loadings["PC2"],
            opacity=0.7,
            text=["Protein: " + loadings.index[i][0] + "  Pos: " + loadings.index[i][1] for i in range(len(loadings.index))],
            marker=dict(
                color='crimson',
                size=8,
                line=dict(
                    color='black',
                    width=1))),
        row=1, col=2)

    fig.update_layout(
        height=500,
        width=1000,
        showlegend=False,
        xaxis=dict(showgrid=False),
        yaxis=dict(showgrid=False),
        xaxis2=dict(showgrid=False),
        yaxis2=dict(showgrid=False),
        title_text=title),
    fig.update_xaxes(title_text="Principal Component 1", row=1, col=1)
    fig.update_xaxes(title_text="Principal Component 1", row=1, col=2)
    fig.update_yaxes(title_text="Principal Component 2", row=1, col=1)
    fig.update_yaxes(title_text="Principal Component 2", row=1, col=2)

    fig.show()


def plotVarReplicates(ax, ABC):
    """ Plot variability of overlapping peptides across MS biological replicates. """
    ABC = pYmotifs(ABC, list(ABC.iloc[:, 0]))
    NonRecPeptides, CorrCoefPeptides, StdPeptides = MapOverlappingPeptides(ABC)

    # Correlation of Duplicates, optionally filtering first
    DupsTable = BuildMatrix(CorrCoefPeptides, ABC)
    # DupsTable = CorrCoefFilter(DupsTable)
    DupsTable_drop = DupsTable.drop_duplicates(["Protein", "Sequence"])
    assert(DupsTable.shape[0] / 2 == DupsTable_drop.shape[0])

    # Stdev of Triplicates, optionally filtering first
    StdPeptides = BuildMatrix(StdPeptides, ABC)
    TripsTable = TripsMeanAndStd(StdPeptides, list(ABC.columns[:3]))
    Stds = TripsTable.iloc[:, TripsTable.columns.get_level_values(1) == 'std']
    # Xidx = np.all(Stds.values <= 0.4, axis=1)
    # Stds = Stds.iloc[Xidx, :]

    n_bins = 10
    ax[0].hist(DupsTable_drop.iloc[:, -1], bins=n_bins, edgecolor="black", linewidth=1)
    ax[0].set_ylabel("Number of peptides")
    ax[0].set_xlabel("Pearson Correlation Coefficients (n=" + str(DupsTable_drop.shape[0]) + ")")
    textstr = "$r2$ mean = " + str(np.round(DupsTable_drop.iloc[:, -1].mean(), 2))
    props = dict(boxstyle='square', facecolor='none', alpha=0.5, edgecolor='black')
    ax[0].text(.03, .96, textstr, transform=ax[0].transAxes, verticalalignment='top', bbox=props)

    ax[1].hist(Stds.mean(axis=1), bins=n_bins, edgecolor="black", linewidth=1)
    ax[1].set_ylabel("Number of peptides")
    ax[1].set_xlabel("Mean of Standard Deviations (n=" + str(Stds.shape[0]) + ")")
    textstr = "$σ$ mean = " + str(np.round(np.mean(Stds.mean(axis=1)), 2))
    props = dict(boxstyle='square', facecolor='none', alpha=0.5, edgecolor='black')
    ax[1].text(.75, .96, textstr, transform=ax[1].transAxes, verticalalignment='top', bbox=props)


def plot_AllSites(ax, x, prot, title):
    """ Plot all phosphopeptides for a given protein. """
    x = x.set_index(["Gene"])
    peptides = pd.DataFrame(x.loc[prot])
    assert peptides.shape[0] > 0
    if peptides.shape[1] == 1:
        peptides = peptides.T
        d = peptides.iloc[:, 4:]
    else:
        d = peptides.select_dtypes(include=['float64'])

    positions = x.loc[prot]["Position"]

    colors_ = cm.rainbow(np.linspace(0, 1, peptides.shape[0]))
    for i in range(peptides.shape[0]):
        if peptides.shape[0] == 1:
            ax.plot(d.iloc[i, :], marker=".", label=positions, color=colors_[i])
        else:
            ax.plot(d.iloc[i, :], marker=".", label=positions[i], color=colors_[i])

    ax.legend(loc=0)
    ax.set_xticklabels(x.columns[4:], rotation=45)
    ax.set_ylabel("$Log2$ (p-site)")
    ax.set_title(title)


def plot_IdSites(ax, x, d, title, rn=False):
    """ Plot a set of specified p-sites. 'd' should be a dictionary werein every item is a protein-position pair. """
    x = x.set_index(["Gene", "Position"])
    n = list(d.keys())
    p = list(d.values())
    colors_ = cm.rainbow(np.linspace(0, 1, len(n)))
    for i in range(len(n)):
        c = x.loc[n[i], p[i]]
        assert not (c is None), "Peptide not found."
        if rn:
            ax.plot(c[4:], marker=".", label=rn[n[i]], color=colors_[i])
        if not rn:
            ax.plot(c[4:], marker=".", label=n[i], color=colors_[i])

    ax.legend(loc=0)
    ax.set_xticklabels(c.index[3:], rotation=45)
    ax.set_ylabel("$Log2$ (p-site)")
    ax.set_title(title)


def selectpeptides(x, koi):
    l = []
    for n, p in koi.items():
        try:
            if isinstance(p, list):
                for site in p:
                    try:
                        l.append(x.loc[str(n), str(site)])
                    except BaseException:
                        continue

            if isinstance(p, str):
                l.append(x.loc[str(n), str(p)])
        except BaseException:
            continue
    ms = pd.DataFrame(l)
    ms = pd.concat(l, axis=1).T.reset_index()
    ms.columns = x.reset_index().columns
    return ms<|MERGE_RESOLUTION|>--- conflicted
+++ resolved
@@ -82,13 +82,9 @@
     adapters = {"GAB1": "Y627-p", "GAB2": "T265-p", "CRK": "Y251-p", "CRKL": "Y251-p", "SHC1": "S426-p"}
     plot_IdSites(ax[8], A.copy(), adapters, "Adapters")
 
-<<<<<<< HEAD
     erks = {"MAPK3":"Y204-p;T202-p", "MAPK1":"Y187-p;T185-p", "MAPK7":"Y221-p"}
     erks_rn = {"MAPK3":"ERK1", "MAPK1":"ERK2", "MAPK7":"ERK5"}
-=======
-    erks = {"MAPK3": "Y204-p;T202-p", "MAPK1": "Y187-p;T185-p", "MAPK7": "Y221-p"}
-    erks_rn = {"MAPK3": "ERK1", "MAPK1": "ERK3", "MAPK7": "ERK5"}
->>>>>>> 3ddae262
+
     plot_IdSites(ax[9], A.copy(), erks, "ERK", erks_rn)
 
     jnks = {"MAPK9": "Y185-p", "MAPK10": "Y223-p"}
@@ -104,7 +100,6 @@
 
     return f
 
-<<<<<<< HEAD
 def FC_timecourse(ax, ds, itp, ftp, lines, treatment, title, ylabel, FC=False):
     """ Main function to plot fold-change time course of cell viability data. Initial and final time points must be specified.
     Note that ds should be a list with all biological replicates. """
@@ -114,29 +109,6 @@
             d = ComputeFoldChange(ds[i], itp)
 
         r = FindTreatmentData(d, treatment, lines)
-
-=======
-
-def FC_timecourse(ax, r1, itp, ftp, lines, treatment, title, ylabel, r2=False, r3=False, FC=False):
-    """ Fold-change time course of cell viability data. Initial and final time points must be specified. """
-    if isinstance(r3, pd.core.frame.DataFrame):
-        ds = [r1, r2, r3]
-    if isinstance(r2, pd.core.frame.DataFrame):
-        ds = [r1, r2]
-    else:
-        ds = [r1]
-
-    c = []
-    for i in range(len(ds)):
-        # Compute fold-change
-        if FC:
-            for jj in range(1, ds[i].columns.size):
-                ds[i].iloc[:, jj] /= ds[i][ds[i]["Elapsed"] == itp].iloc[0, jj]
-
-        # Specify treatment
-        r = ds[i].loc[:, ds[i].columns.str.contains(treatment)]
-        r.columns = lines
->>>>>>> 3ddae262
         c.append(r)
 
     tplabels = ds[0].iloc[:, 0]
@@ -144,14 +116,8 @@
 
     d = TransformTimeCourseMatrixForSeaborn(c, lines, itp, ylabel)
 
-<<<<<<< HEAD
     # Plot
     b = sns.lineplot(x="Elapsed (h)", y=ylabel , hue="Lines", data=d, err_style="bars", ci='sd',  ax=ax)
-=======
-#     pal = sns.xkcd_palette(custom_colors)
-    pal = sns.color_palette("Spectral", 10)
-    sns.lineplot(x="Elapsed (h)", y=ylabel, hue="Lines", data=d, err_style="bars", ci='sd', ax=ax)
->>>>>>> 3ddae262
 
     if treatment != "UT": # Include legend only in the first subplot 
         ax.legend().remove()
@@ -225,21 +191,9 @@
     return dfc.iloc[:, 1:]
 
 
-<<<<<<< HEAD
 def barplot_UtErlAF154(ax, lines, ds, itp, ftp, tr1, tr2, ylabel, title, FC=False, colors=colors):
     """ Cell viability bar plot at a specific end point across conditions, with error bars.
     Note that ds should be a list containing all biological replicates."""
-=======
-def barplot_UtErlAF154(ax, lines, r1, itp, ftp, tr1, tr2, ylabel, title, r2=False, r3=False, FC=False, colors=colors):
-    """ Cell viability bar plot at a specific end point across conditions, with error bars"""
-    if isinstance(r3, pd.core.frame.DataFrame):
-        ds = [r1, r2, r3]
-    if isinstance(r2, pd.core.frame.DataFrame):
-        ds = [r1, r2]
-    else:
-        ds = [r1]
-
->>>>>>> 3ddae262
     c = []
     for d in ds:
         for i, t in enumerate(tr1):
@@ -255,21 +209,9 @@
     ax.set_xticklabels(lines, rotation=45)
 
 
-<<<<<<< HEAD
 def barplotFC_TvsUT(ax, ds, itp, ftp, l, tr1, tr2, title, FC=False, colors=colors):
     """ Bar plot of erl and erl + AF154 fold-change to untreated across cell lines.
     Note that ds should be a list containing all biological replicates."""
-=======
-def barplotFC_TvsUT(ax, r1, itp, ftp, l, tr1, tr2, title, r2=False, r3=False, FC=False, colors=colors):
-    """ Bar plot of erl and erl + AF154 fold-change to untreated across cell lines. """
-    if isinstance(r3, pd.core.frame.DataFrame):
-        ds = [r1, r2, r3]
-    if isinstance(r2, pd.core.frame.DataFrame):
-        ds = [r1, r2]
-    else:
-        ds = [r1]
-
->>>>>>> 3ddae262
     c = []
     for d in ds:
         for j in range(1, len(tr1)):
