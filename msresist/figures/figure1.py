"""
This creates Figure 1.
"""
from .common import subplotLabel, getSetup
from ..sequence_analysis import FormatName, pYmotifs
from ..pre_processing import preprocessing, MapOverlappingPeptides, BuildMatrix, TripsMeanAndStd, FixColumnLabels
from sklearn.decomposition import PCA
import os
import pandas as pd
import numpy as np
import scipy as sp
import seaborn as sns
import matplotlib.colors as colors
import matplotlib.cm as cm
import matplotlib.image as mpimg
import matplotlib.pyplot as plt
from plotly.subplots import make_subplots
import plotly.graph_objects as go
sns.set(color_codes=True)


path = os.path.dirname(os.path.abspath(__file__))
pd.set_option('display.max_columns', 30)


def makeFigure():
    """Get a list of the axis objects and create a figure"""
    # Get list of axis objects
    ax, f = getSetup((10, 13), (4, 3))

    # blank out first axis for cartoon
    # ax[0].axis('off')

    # Read in Cell Viability data
    r1 = pd.read_csv("msresist/data/Phenotypic_data/AXLmutants/CellViability/Phase/BR1_Phase.csv")
    r2 = pd.read_csv("msresist/data/Phenotypic_data/AXLmutants/CellViability/Phase/BR2_Phase.csv")
    r3 = pd.read_csv("msresist/data/Phenotypic_data/AXLmutants/CellViability/Phase/BR3_Phase.csv")

    itp = 24
    ftp = 72
    lines = ["PC9", "KO", "KI", "KD", "Y634F", "Y643F", "Y698F", "Y726F", "Y750F", "Y821F"]

    # Read in Mass Spec data
    A = preprocessing(Axlmuts_ErlAF154=True, Vfilter=False, FCfilter=False, log2T=True, FCtoUT=False, mc_row=True)
    A.columns = list(A.columns[:5]) + ["PC9", "KO", "KD", "KI", "Y634F", "Y643F", "Y698F", "Y726F", "Y750F", "Y821F"]
    A = A[list(A.columns[:5]) + lines]

    # A: Cell Viability
    ds = [r2, r3]
    tr1 = ["-UT", '-E', '-A/E']
    tr2 = ["Untreated", 'Erlotinib', 'Erl + AF154']
    ylabel = "fold-change to t=" + str(itp) + "h"
    title = "Cell Viability - Erl + AF154 "
    c = ["white", "windows blue", "scarlet"]
    FC_timecourse(ax[0], ds, itp, ftp, lines, "A/E", title, ylabel, FC=True)
    barplot_UtErlAF154(ax[1], lines, ds, itp, ftp, tr1, tr2, "fold-change to t=0h", "Cell Viability", FC=True, colors=c)

    # blank out first two axis of the third column for reduced Viability-specific signaling ClusterMap
    hm_af154 = mpimg.imread('msresist/data/MS/AXL/CV_reducedHM_AF154.png')
    hm_erl = mpimg.imread('msresist/data/MS/AXL/CV_reducedHM_Erl.png')
    ax[2].imshow(hm_af154)
    ax[2].axis("off")
    ax[3].imshow(hm_erl)
    ax[3].axis("off")

    # Scores and Loadings MS data
    A = A.drop(["PC9"], axis=1)
    d = A.select_dtypes(include=['float64']).T
    plotpca_ScoresLoadings(ax[4:6], d, list(A["Gene"]), list(A["Position"]))

    # Variability across overlapping peptides in MS replicates
#     X = preprocessing(Axlmuts_ErlF154=True, rawdata=True)
#     plotVarReplicates(ax[4:6], X)

    # Phosphorylation levels of selected peptides
    A = A[list(A.columns[:5]) + ["KI", "KO", "KD"] + lines[4:]]

    plot_AllSites(ax[6], A.copy(), "AXL", "AXL p-sites")

    RTKs = {"EGFR": "Y1197-p", "MET": "Y1003-p", "ERBB2": "Y877-p", "ERBB3": "Y1328-p", "EPHB3": "Y792-p"}
    plot_IdSites(ax[7], A.copy(), RTKs, "RTKs")

    adapters = {"GAB1": "Y627-p", "GAB2": "T265-p", "CRK": "Y251-p", "CRKL": "Y251-p", "SHC1": "S426-p"}
    plot_IdSites(ax[8], A.copy(), adapters, "Adapters")

    erks = {"MAPK3": "Y204-p;T202-p", "MAPK1": "Y187-p;T185-p", "MAPK7": "Y221-p"}
    erks_rn = {"MAPK3": "ERK1", "MAPK1": "ERK2", "MAPK7": "ERK5"}

    plot_IdSites(ax[9], A.copy(), erks, "ERK", erks_rn)

    jnks = {"MAPK9": "Y185-p", "MAPK10": "Y223-p"}
    jnks_rn = {"MAPK9": "JNK2", "MAPK10": "JNK3"}
    plot_IdSites(ax[10], A.copy(), jnks, "JNK", jnks_rn)

    p38s = {"MAPK12": "Y185-p", "MAPK13": "Y182-p", "MAPK14": "Y182-p"}
    p38s_rn = {"MAPK12": "P38G", "MAPK13": "P38D", "MAPK14": "P38A"}
    plot_IdSites(ax[11], A.copy(), p38s, "P38", p38s_rn)

    # Add subplot labels
    subplotLabel(ax)

    return f


def IndividualTimeCourses(ds, ftp, lines, t1, t2, ylabel, TimePointFC=False, TreatmentFC=False, savefig=False, figsize=(20, 10)):
    """ Plot time course data of each cell line across treatments individually. """
    ds = FixColumnLabels(ds)
    c = []
    for d in ds:
        if TimePointFC:
            d = TimePointFoldChange(d, TimePointFC)
        for t in t1:
            r = d.copy()
            if TreatmentFC:
                r = TreatmentFoldChange(r, TreatmentFC, t)
                c.append(r)
            else:
                r = r.loc[:, r.columns.str.contains(t)]
                c.append(r)

    elapsed = ds[0].iloc[:, 0]
    c = ConcatenateBRs(c, ftp, TimePointFC, elapsed)
    treatments = [[t] * len(lines) for t in t2] * int(c.shape[0] * (c.shape[1] - 1) / (len(lines) * len(t1)))
    t = [y for x in treatments for y in x]
    d = TransformTimeCourseMatrixForSeaborn(c, lines, TimePointFC, ylabel, t)

    fig, ax = plt.subplots(nrows=2, ncols=5, sharex=True, sharey=True, figsize=figsize)
    for i, line in enumerate(lines):
        x = d[d["Lines"] == line]
        if i < 5:
            sns.lineplot(x="Elapsed (h)", y=ylabel, hue="Treatments", data=x, err_style="bars", ci=68, ax=ax[0, i])
            ax[0, i].set_title(line, fontsize=17)
            ax[0, i].set_ylabel(ylabel, fontsize=15)
        else:
            sns.lineplot(x="Elapsed (h)", y=ylabel, hue="Treatments", data=x, err_style="bars", ci=68, ax=ax[1, i-5])
            ax[1, i-5].set_title(line, fontsize=17)
            ax[1, i-5].set_ylabel(ylabel, fontsize=15)
        if i != 0 and i < 5:
            ax[0, i].legend().remove
        if i != 0 and i > 4:
            ax[1, i-5].legend().remove

    plt.tight_layout()
    if savefig:
        fig.savefig("TimeCourse.pdf")


def FC_timecourse(ax, ds, itp, ftp, lines, treatment, title, ylabel, FC=False):
    """ Main function to plot fold-change time course of cell viability data. Initial and final time points must be specified.
    Note that ds should be a list with all biological replicates. """
    
    c = []
<<<<<<< HEAD
    for d in ds:
        r = FoldChangeTransformations(d, treatment, itp, lines, FC)
=======
    for i in range(len(ds)):
        d = ds[i].copy()
        if FC:
            d = ComputeFoldChange(d, itp)

        r = FindTreatmentData(d, treatment, lines)
>>>>>>> 6375f6a2
        c.append(r)
    tplabels = ds[0].iloc[:, 0]
    c = ConcatenateBRs(c, ftp, itp)

    treatments = [[treatment] * len(ds) * len(lines) * len(ds[0].columns)][0]
    d = TransformTimeCourseMatrixForSeaborn(c, lines, itp, ylabel, treatments)

    # Plot
<<<<<<< HEAD
    b = sns.lineplot(x="Elapsed (h)", y=ylabel, hue="Lines", data=d, err_style="bars", ci=68, ax=ax)
=======
    b = sns.lineplot(x="Elapsed (h)", y=ylabel, hue="Lines", data=d, err_style="bars", err_kws = {"capsize" : 7}, ci=68, ax=ax)
>>>>>>> 6375f6a2

    if treatment != "UT":  # Include legend only in the first subplot
        ax.legend().remove()

    ax.set_title(title)


def TimePointFoldChange(d, itp):
    """ Take fold-change of the time lapse data set to an initial time point  """
    for jj in range(1, d.columns.size):
        d.iloc[:, jj] /= d[d["Elapsed"] == itp].iloc[0, jj]
    return d
    

def TreatmentFoldChange(d, FC, treatment):
    """ Take fold-change of the time lapse data set to an initial time point  """
    fcto = d.loc[:, d.columns.str.contains(FC)]
    tr = d.loc[:, d.columns.str.contains(treatment)]
    for jj in range(0, tr.columns.size):
        tr.iloc[:, jj] /= fcto.iloc[:, jj]
    return tr


def ConcatenateBRs(c, ftp, itp, elapsed):
    """ Concatenate all BRs into the same data structure, insert time point labels, and include only desired range of data points """
    c = pd.concat(c, axis=1)
    c.insert(0, "Elapsed", elapsed)
    c = c[c["Elapsed"] <= ftp]
    c = c[c["Elapsed"] >= itp]
    return c


def TransformTimeCourseMatrixForSeaborn(x, l, itp, ylabel, treatments):
    """ Preprocess data to plot with seaborn. Returns a data frame in which each row is a data point in the plot """
    y = pd.DataFrame()
    elapsed, lines, cv = [], [], []
    for idx, row in x.iterrows():
        row = pd.DataFrame(row).T
        elapsed.extend(list(row["Elapsed"]) * (row.shape[1] - 1))
<<<<<<< HEAD
        lines.extend(list(l) * (np.int((row.shape[1] - 1) / len(l))))
=======
        lines.extend(list(row.columns[1:]))
>>>>>>> 6375f6a2
        cv.extend(row.iloc[0, 1:].values)

    y["Elapsed (h)"] = elapsed
    y["Lines"] = lines
<<<<<<< HEAD
    y["Treatments"] = treatments
=======
>>>>>>> 6375f6a2
    y[ylabel] = cv
    return y


def FormatDf(cv, t, l, ylabel):
    """ Compute fold-change plus format for seaborn bar plot. """
    dfc = pd.DataFrame()
    dfc[ylabel] = cv
    dfc["AXL mutants Y->F"] = l
    dfc["Treatment"] = t
    return dfc


def barplot_UtErlAF154(ax, lines, ds, ftp, t1, t2, ylabel, title, TimePointFC=False, TreatmentFC=False, colors=colors):
    """ Cell viability bar plot at a specific end point across conditions, with error bars.
    Note that ds should be a list containing all biological replicates."""
    ds = FixColumnLabels(ds)
    c = []
<<<<<<< HEAD
    for d in ds:
        if TimePointFC:
            d = TimePointFoldChange(d, TimePointFC)
        for t in t1:
            r = d.copy()
            if TreatmentFC:
                r = TreatmentFoldChange(r, TreatmentFC, t)
                c.append(r)
            else:
                r = r.loc[:, r.columns.str.contains(t)]
                c.append(r)

            r.insert(0, "Elapsed", ds[0].iloc[:, 0])
            z = FormatDf(r[r["Elapsed"] == ftp].iloc[0, 1:], t, lines, ylabel)
            c.append(z)
=======
    for frame in ds:
        d = frame.copy()
        for i, t in enumerate(tr1):
            x = pd.concat([d.iloc[:, 0], d.loc[:, d.columns.str.contains(t)]], axis=1)
            x = FCendpoint(x, itp, ftp, [tr2[i]] * len(lines), lines, ylabel, FC)
            c.append(x)
>>>>>>> 6375f6a2

    c = pd.concat(c)
    pal = sns.xkcd_palette(colors)
    ax = sns.barplot(x="AXL mutants Y->F", y=ylabel, hue="Treatment", data=c, ci=68, ax=ax, palette=pal, **{"linewidth": .5}, **{"edgecolor": "black"})

    ax.set_title(title)
    ax.set_xticklabels(lines, rotation=45)


<<<<<<< HEAD
=======
def barplotFC_TvsUT(ax, ds, itp, ftp, l, tr1, tr2, title, FC=False, colors=colors):
    """ Bar plot of erl and erl + AF154 fold-change to untreated across cell lines.
    Note that ds should be a list containing all biological replicates."""
    c = []
    for frame in ds:
        d = frame.copy()
        for j in range(1, len(tr1)):
            x = fc_TvsUT(d, itp, ftp, l, j, tr1, tr2[j], FC)
            c.append(x)

    c = pd.concat(c)
    pal = sns.xkcd_palette(colors)
    ax = sns.barplot(x="AXL mutants Y->F", y="fold-change to UT", hue="Treatment", data=c, ci=68, ax=ax, palette=pal, **{"linewidth": .5}, **{"edgecolor": "black"})
    sns.set_context(rc={'patch.linewidth': 5})
    ax.set_title(title)
    ax.set_xticklabels(l, rotation=45)


def fc_TvsUT(d, itp, ftp, l, j, tr1, tr2, FC):
    """ Preprocess fold-change to untreated. """
    ut = pd.concat([d.iloc[:, 0], d.loc[:, d.columns.str.contains(tr1[0])]], axis=1)
    x = pd.concat([d.iloc[:, 0], d.loc[:, d.columns.str.contains(tr1[j])]], axis=1)

    if FC:
        ut = timepoint_fc(ut, itp, ftp).iloc[:, 1]
        x = timepoint_fc(x, itp, ftp).iloc[:, 1]

    else:
        ut = ut[ut["Elapsed"] == ftp].iloc[0, 1:].reset_index(drop=True)
        x = x[x["Elapsed"] == ftp].iloc[0, 1:].reset_index(drop=True)

    fc = pd.DataFrame(x.div(ut)).reset_index()

    fc["AXL mutants Y->F"] = l
    fc["Treatment"] = tr2
    fc = fc[["index", "AXL mutants Y->F", "Treatment", fc.columns[1]]]
    fc.columns = ["index", "AXL mutants Y->F", "Treatment", "fold-change to UT"]
    return fc

'''Compute fold change to itp. Then for each time point between itp and ftp inclusive, compare to UT at that time. Then plot'''
def FCvsUT_TimeCourse(ax, ds, itp, ftp, lines, tr1, treatment, title, FC=False):
    c = []
    for i in range(len(ds)):
        d = ds[i].copy()
        d = d.drop(columns = ["Elapsed"])
        d.insert(0, "Elapsed", ds[0].iloc[:, 0])
        
        if FC:
            d = ComputeFoldChange(d, itp)
        x = fc_TvsUT_Time(d, itp, ftp, lines, tr1, treatment)
        c.append(x)
    c = pd.concat(c)
    b = sns.lineplot(x="Elapsed (h)", y="Change vs UT", hue="Lines", data=c, err_style="bars", err_kws = {"capsize" : 7}, ci=68, ax=ax)
    
    ax.set_title(title)            
                
            
               

def fc_TvsUT_Time(d, itp, ftp, lines, tr1, treatment):
    ut = pd.concat([d.iloc[:, 0], d.loc[:, d.columns.str.contains(tr1[0])]], axis=1)
    x = pd.concat([d.iloc[:, 0], d.loc[:, d.columns.str.contains(treatment)]], axis=1)
    c = []
    for time in range(itp, ftp + 1, 3):
        ut_time = ut[ut["Elapsed"] == time].iloc[0, 1:].reset_index(drop=True)
        x_time = x[x["Elapsed"] == time].iloc[0, 1:].reset_index(drop=True)
        
        fc = pd.DataFrame(x_time.div(ut_time)).reset_index()
        fc["Elapsed (h)"] = time
        fc["Lines"] = lines
        fc = fc[["index","Elapsed (h)", "Lines", fc.columns[1]]]
        fc.columns = ["index", "Elapsed (h)", "Lines", "Change vs UT"]
        c.append(fc)
    c = pd.concat(c)
    return c
    
    

def Phasenorm_Timecourse(ax, dphase, dtest, itp, ftp, treatment, lines, title, FC=False):
    c = []
    for i in range(len(dphase)):
        dp = dphase[i].copy()
        dt = dtest[i].copy()
        dp = dp.drop(columns = ["Elapsed"])
        dt = dt.drop(columns = ["Elapsed"])
        dp.insert(0, "Elapsed", dphase[0].iloc[:, 0])
        dt.insert(0, "Elapsed", dtest[0].iloc[:, 0])
        
        if FC:
            dp = ComputeFoldChange(dp, itp)
            dt = ComputeFoldChange(dt, itp)
        x = fc_ConditionvsPhase_Time(dp, dt, itp, ftp, treatment, lines)
        c.append(x)
    c = pd.concat(c)
    b = sns.lineplot(x="Elapsed (h)", y="Change vs Phase", hue="Lines", data=c, err_style="bars", err_kws = {"capsize" : 7}, ci=68, ax=ax)

    
    ax.set_title(title)            


def fc_ConditionvsPhase_Time(dp, dt, itp, ftp, treatment, lines):
    dp = pd.concat([dp.iloc[:, 0], dp.loc[:, dp.columns.str.contains(treatment)]], axis=1)
    dt = pd.concat([dt.iloc[:, 0], dt.loc[:, dt.columns.str.contains(treatment)]], axis=1)
    c = []
    for time in range(itp, ftp + 1, 3):
        dp_time = dp[dp["Elapsed"] == time].iloc[0, 1:].reset_index(drop=True)
        dt_time = dt[dt["Elapsed"] == time].iloc[0, 1:].reset_index(drop=True)
        
        fc = pd.DataFrame(dt_time.div(dp_time)).reset_index()
        fc["Elapsed (h)"] = time
        fc["Lines"] = lines
        fc = fc[["index","Elapsed (h)", "Lines", fc.columns[1]]]
        fc.columns = ["index", "Elapsed (h)", "Lines", "Change vs Phase"]
        c.append(fc)
    c = pd.concat(c)
    return c  

>>>>>>> 6375f6a2
# Plot Separately since makefigure can't add it as a subplot
def plotClustergram(data, title, lim=False, robust=True, figsize=(10, 10)):
    """ Clustergram plot. """
    g = sns.clustermap(
        data,
        method="complete",
        cmap="bwr",
        robust=robust,
        vmax=lim,
        vmin=-lim,
        figsize=figsize)
    g.fig.suptitle(title, fontsize=17)
    ax = g.ax_heatmap
    ax.set_ylabel("")

    
def pca_dfs(scores, loadings, df, n_components, sIDX, lIDX):
    """ build PCA scores and loadings data frames. """
    dScor = pd.DataFrame()
    dLoad = pd.DataFrame()
    for i in range(n_components):
        cpca = "PC" + str(i+1)
        dScor[cpca] = scores[:, i]
        dLoad[cpca] = loadings[i, :]

    for j in sIDX:
        dScor[j] = list(df[j])
    dLoad[lIDX] = df.select_dtypes(include=['float64']).columns
    return dScor, dLoad


def plotpca_explained(ax, data, ncomp):
    """ Cumulative variance explained for each principal component. """
    explained = PCA(n_components=ncomp).fit(data).explained_variance_ratio_
    acc_expl = []

    for i, exp in enumerate(explained):
        if i > 0:
            exp += acc_expl[i - 1]
            acc_expl.append(exp)
        else:
            acc_expl.append(exp)

    ax.bar(range(ncomp), acc_expl, edgecolor="black", linewidth=1)
    ax.set_ylabel("% Variance Explained")
    ax.set_xlabel("Components")
    ax.set_xticks(range(ncomp))
    ax.set_xticklabels([i + 1 for i in range(ncomp)])


def plotpca_ScoresLoadings(ax, data, pn, ps):
    fit = PCA(n_components=2).fit(data)
    PC1_scores, PC2_scores = fit.transform(data)[:, 0], fit.transform(data)[:, 1]
    PC1_loadings, PC2_loadings = fit.components_[0], fit.components_[1]

    # Scores
    ax[0].scatter(PC1_scores, PC2_scores, linewidths=0.2)
    for j, txt in enumerate(list(data.index)):
        ax[0].annotate(txt, (PC1_scores[j], PC2_scores[j]))
    ax[0].set_title('PCA Scores')
    ax[0].set_xlabel('Principal Component 1')
    ax[0].set_ylabel('Principal Component 2')
    ax[0].axhline(y=0, color='0.25', linestyle='--')
    ax[0].axvline(x=0, color='0.25', linestyle='--')

    spacer = 0.5
    ax[0].set_xlim([(-1 * max(np.abs(PC1_scores))) - spacer, max(np.abs(PC1_scores)) + spacer])
    ax[0].set_ylim([(-1 * max(np.abs(PC2_scores))) - spacer, max(np.abs(PC2_scores)) + spacer])

    # Loadings
    poi = [
        "AXL Y702-p",
        "AXL Y866-p",
        "AXL Y481-p",
        "RAB13 Y5-p",
        "RAB2B Y3-p",
        "CBLB Y889-p",
        "SOS1 Y1196-p",
        "GAB2 T265-p",
        "GAB1 Y406",
        "CRKL Y251-p",
        "PACSIN2 Y388-p",
        "SHC1 S426-p",
        "GSK3A Y279-p",
        "NME2 Y52-p",
        "CDK1 Y15-p",
        "MAPK3 T207-p",
        "TNS3 Y802-p",
        "GIT1 Y383-p",
        "KIRREL1 Y622-p",
        "BCAR1 Y234-p",
        "NEDD9 S182-p",
        "RIN1 Y681-p",
        "ATP8B1 Y1217",
        "MAPK3 Y204-p",
        "ATP1A1 Y55-p",
        "YES1 Y446",
        "EPHB3 Y792-p",
        "SLC35E1 Y403-p"]
    for i, name in enumerate(pn):
        p = name + " " + ps[i]
        if p in poi:
            ax[1].annotate(name, (PC1_loadings[i], PC2_loadings[i]))
    ax[1].scatter(PC1_loadings, PC2_loadings, c="darkred", linewidths=0.2, alpha=0.7)
    ax[1].set_title('PCA Loadings')
    ax[1].set_xlabel('Principal Component 1')
    ax[1].set_ylabel('Principal Component 2')
    ax[1].axhline(y=0, color='0.25', linestyle='--')
    ax[1].axvline(x=0, color='0.25', linestyle='--')

    spacer = 0.05
    ax[1].set_xlim([(-1 * max(np.abs(PC1_loadings)) - spacer), (max(np.abs(PC1_loadings)) + spacer)])
    ax[1].set_ylim([(-1 * max(np.abs(PC2_loadings)) - spacer), (max(np.abs(PC2_loadings)) + spacer)])


def plotpca_ScoresLoadings_plotly(data, title, loc=False):
    """ Interactive PCA plot. Note that this works best by pre-defining the dataframe's
    indices which will serve as labels for each dot in the plot. """
    fit = PCA(n_components=2).fit(data)

    scores = pd.concat([pd.DataFrame(fit.transform(data)[:, 0]), pd.DataFrame(fit.transform(data)[:, 1])], axis=1)
    scores.index = data.index
    scores.columns = ["PC1", "PC2"]

    loadings = pd.concat([pd.DataFrame(fit.components_[0]), pd.DataFrame(fit.components_[1])], axis=1)
    loadings.index = data.columns
    loadings.columns = ["PC1", "PC2"]

    if loc:
        print(loadings.loc[loc])

    fig = make_subplots(rows=1, cols=2, subplot_titles=("PCA Scores", "PCA Loadings"))
    fig.add_trace(
        go.Scatter(
            mode='markers+text',
            x=scores["PC1"],
            y=scores["PC2"],
            text=scores.index,
            textposition="top center",
            textfont=dict(
                size=10,
                color="black"),
            marker=dict(
                color='blue',
                size=8,
                line=dict(
                    color='black',
                    width=1))),
        row=1, col=1)

    fig.add_trace(
        go.Scatter(
            mode='markers',
            x=loadings["PC1"],
            y=loadings["PC2"],
            opacity=0.7,
            text=["Protein: " + loadings.index[i][0] + "  Pos: " + loadings.index[i][1] for i in range(len(loadings.index))],
            marker=dict(
                color='crimson',
                size=8,
                line=dict(
                    color='black',
                    width=1))),
        row=1, col=2)

    fig.update_layout(
        height=500,
        width=1000,
        showlegend=False,
        xaxis=dict(showgrid=False),
        yaxis=dict(showgrid=False),
        xaxis2=dict(showgrid=False),
        yaxis2=dict(showgrid=False),
        title_text=title),
    fig.update_xaxes(title_text="Principal Component 1", row=1, col=1)
    fig.update_xaxes(title_text="Principal Component 1", row=1, col=2)
    fig.update_yaxes(title_text="Principal Component 2", row=1, col=1)
    fig.update_yaxes(title_text="Principal Component 2", row=1, col=2)

    fig.show()


def plotVarReplicates(ax, ABC):
    """ Plot variability of overlapping peptides across MS biological replicates. """
    ABC = pYmotifs(ABC, list(ABC.iloc[:, 0]))
    NonRecPeptides, CorrCoefPeptides, StdPeptides = MapOverlappingPeptides(ABC)

    # Correlation of Duplicates, optionally filtering first
    DupsTable = BuildMatrix(CorrCoefPeptides, ABC)
    # DupsTable = CorrCoefFilter(DupsTable)
    DupsTable_drop = DupsTable.drop_duplicates(["Protein", "Sequence"])
    assert(DupsTable.shape[0] / 2 == DupsTable_drop.shape[0])

    # Stdev of Triplicates, optionally filtering first
    StdPeptides = BuildMatrix(StdPeptides, ABC)
    TripsTable = TripsMeanAndStd(StdPeptides, list(ABC.columns[:3]))
    Stds = TripsTable.iloc[:, TripsTable.columns.get_level_values(1) == 'std']
    # Xidx = np.all(Stds.values <= 0.4, axis=1)
    # Stds = Stds.iloc[Xidx, :]

    n_bins = 10
    ax[0].hist(DupsTable_drop.iloc[:, -1], bins=n_bins, edgecolor="black", linewidth=1)
    ax[0].set_ylabel("Number of peptides")
    ax[0].set_xlabel("Pearson Correlation Coefficients (n=" + str(DupsTable_drop.shape[0]) + ")")
    textstr = "$r2$ mean = " + str(np.round(DupsTable_drop.iloc[:, -1].mean(), 2))
    props = dict(boxstyle='square', facecolor='none', alpha=0.5, edgecolor='black')
    ax[0].text(.03, .96, textstr, transform=ax[0].transAxes, verticalalignment='top', bbox=props)

    ax[1].hist(Stds.mean(axis=1), bins=n_bins, edgecolor="black", linewidth=1)
    ax[1].set_ylabel("Number of peptides")
    ax[1].set_xlabel("Mean of Standard Deviations (n=" + str(Stds.shape[0]) + ")")
    textstr = "$σ$ mean = " + str(np.round(np.mean(Stds.mean(axis=1)), 2))
    props = dict(boxstyle='square', facecolor='none', alpha=0.5, edgecolor='black')
    ax[1].text(.75, .96, textstr, transform=ax[1].transAxes, verticalalignment='top', bbox=props)


def plot_AllSites(ax, x, prot, title):
    """ Plot all phosphopeptides for a given protein. """
    x = x.set_index(["Gene"])
    peptides = pd.DataFrame(x.loc[prot])
    assert peptides.shape[0] > 0
    if peptides.shape[1] == 1:
        peptides = peptides.T
        d = peptides.iloc[:, 4:]
    else:
        d = peptides.select_dtypes(include=['float64'])

    positions = x.loc[prot]["Position"]

    colors_ = cm.rainbow(np.linspace(0, 1, peptides.shape[0]))
    for i in range(peptides.shape[0]):
        if peptides.shape[0] == 1:
            ax.plot(d.iloc[i, :], marker=".", label=positions, color=colors_[i])
        else:
            ax.plot(d.iloc[i, :], marker=".", label=positions[i], color=colors_[i])

    ax.legend(loc=0)
    ax.set_xticklabels(x.columns[4:], rotation=45)
    ax.set_ylabel("$Log2$ (p-site)")
    ax.set_title(title)


def plot_IdSites(ax, x, d, title, rn=False):
    """ Plot a set of specified p-sites. 'd' should be a dictionary werein every item is a protein-position pair. """
    x = x.set_index(["Gene", "Position"])
    n = list(d.keys())
    p = list(d.values())
    colors_ = cm.rainbow(np.linspace(0, 1, len(n)))
    for i in range(len(n)):
        c = x.loc[n[i], p[i]]
        assert not (c is None), "Peptide not found."
        if rn:
            ax.plot(c[4:], marker=".", label=rn[n[i]], color=colors_[i])
        if not rn:
            ax.plot(c[4:], marker=".", label=n[i], color=colors_[i])

    ax.legend(loc=0)
    ax.set_xticklabels(c.index[3:], rotation=45)
    ax.set_ylabel("$Log2$ (p-site)")
    ax.set_title(title)


def selectpeptides(x, koi):
    l = []
    for n, p in koi.items():
        try:
            if isinstance(p, list):
                for site in p:
                    try:
                        l.append(x.loc[str(n), str(site)])
                    except BaseException:
                        continue

            if isinstance(p, str):
                l.append(x.loc[str(n), str(p)])
        except BaseException:
            continue
    ms = pd.DataFrame(l)
    ms = pd.concat(l, axis=1).T.reset_index()
    ms.columns = x.reset_index().columns
    return ms<|MERGE_RESOLUTION|>--- conflicted
+++ resolved
@@ -150,17 +150,8 @@
     Note that ds should be a list with all biological replicates. """
     
     c = []
-<<<<<<< HEAD
     for d in ds:
         r = FoldChangeTransformations(d, treatment, itp, lines, FC)
-=======
-    for i in range(len(ds)):
-        d = ds[i].copy()
-        if FC:
-            d = ComputeFoldChange(d, itp)
-
-        r = FindTreatmentData(d, treatment, lines)
->>>>>>> 6375f6a2
         c.append(r)
     tplabels = ds[0].iloc[:, 0]
     c = ConcatenateBRs(c, ftp, itp)
@@ -169,11 +160,7 @@
     d = TransformTimeCourseMatrixForSeaborn(c, lines, itp, ylabel, treatments)
 
     # Plot
-<<<<<<< HEAD
     b = sns.lineplot(x="Elapsed (h)", y=ylabel, hue="Lines", data=d, err_style="bars", ci=68, ax=ax)
-=======
-    b = sns.lineplot(x="Elapsed (h)", y=ylabel, hue="Lines", data=d, err_style="bars", err_kws = {"capsize" : 7}, ci=68, ax=ax)
->>>>>>> 6375f6a2
 
     if treatment != "UT":  # Include legend only in the first subplot
         ax.legend().remove()
@@ -213,19 +200,12 @@
     for idx, row in x.iterrows():
         row = pd.DataFrame(row).T
         elapsed.extend(list(row["Elapsed"]) * (row.shape[1] - 1))
-<<<<<<< HEAD
         lines.extend(list(l) * (np.int((row.shape[1] - 1) / len(l))))
-=======
-        lines.extend(list(row.columns[1:]))
->>>>>>> 6375f6a2
         cv.extend(row.iloc[0, 1:].values)
 
     y["Elapsed (h)"] = elapsed
     y["Lines"] = lines
-<<<<<<< HEAD
     y["Treatments"] = treatments
-=======
->>>>>>> 6375f6a2
     y[ylabel] = cv
     return y
 
@@ -244,7 +224,6 @@
     Note that ds should be a list containing all biological replicates."""
     ds = FixColumnLabels(ds)
     c = []
-<<<<<<< HEAD
     for d in ds:
         if TimePointFC:
             d = TimePointFoldChange(d, TimePointFC)
@@ -260,14 +239,6 @@
             r.insert(0, "Elapsed", ds[0].iloc[:, 0])
             z = FormatDf(r[r["Elapsed"] == ftp].iloc[0, 1:], t, lines, ylabel)
             c.append(z)
-=======
-    for frame in ds:
-        d = frame.copy()
-        for i, t in enumerate(tr1):
-            x = pd.concat([d.iloc[:, 0], d.loc[:, d.columns.str.contains(t)]], axis=1)
-            x = FCendpoint(x, itp, ftp, [tr2[i]] * len(lines), lines, ylabel, FC)
-            c.append(x)
->>>>>>> 6375f6a2
 
     c = pd.concat(c)
     pal = sns.xkcd_palette(colors)
@@ -276,47 +247,6 @@
     ax.set_title(title)
     ax.set_xticklabels(lines, rotation=45)
 
-
-<<<<<<< HEAD
-=======
-def barplotFC_TvsUT(ax, ds, itp, ftp, l, tr1, tr2, title, FC=False, colors=colors):
-    """ Bar plot of erl and erl + AF154 fold-change to untreated across cell lines.
-    Note that ds should be a list containing all biological replicates."""
-    c = []
-    for frame in ds:
-        d = frame.copy()
-        for j in range(1, len(tr1)):
-            x = fc_TvsUT(d, itp, ftp, l, j, tr1, tr2[j], FC)
-            c.append(x)
-
-    c = pd.concat(c)
-    pal = sns.xkcd_palette(colors)
-    ax = sns.barplot(x="AXL mutants Y->F", y="fold-change to UT", hue="Treatment", data=c, ci=68, ax=ax, palette=pal, **{"linewidth": .5}, **{"edgecolor": "black"})
-    sns.set_context(rc={'patch.linewidth': 5})
-    ax.set_title(title)
-    ax.set_xticklabels(l, rotation=45)
-
-
-def fc_TvsUT(d, itp, ftp, l, j, tr1, tr2, FC):
-    """ Preprocess fold-change to untreated. """
-    ut = pd.concat([d.iloc[:, 0], d.loc[:, d.columns.str.contains(tr1[0])]], axis=1)
-    x = pd.concat([d.iloc[:, 0], d.loc[:, d.columns.str.contains(tr1[j])]], axis=1)
-
-    if FC:
-        ut = timepoint_fc(ut, itp, ftp).iloc[:, 1]
-        x = timepoint_fc(x, itp, ftp).iloc[:, 1]
-
-    else:
-        ut = ut[ut["Elapsed"] == ftp].iloc[0, 1:].reset_index(drop=True)
-        x = x[x["Elapsed"] == ftp].iloc[0, 1:].reset_index(drop=True)
-
-    fc = pd.DataFrame(x.div(ut)).reset_index()
-
-    fc["AXL mutants Y->F"] = l
-    fc["Treatment"] = tr2
-    fc = fc[["index", "AXL mutants Y->F", "Treatment", fc.columns[1]]]
-    fc.columns = ["index", "AXL mutants Y->F", "Treatment", "fold-change to UT"]
-    return fc
 
 '''Compute fold change to itp. Then for each time point between itp and ftp inclusive, compare to UT at that time. Then plot'''
 def FCvsUT_TimeCourse(ax, ds, itp, ftp, lines, tr1, treatment, title, FC=False):
@@ -333,10 +263,9 @@
     c = pd.concat(c)
     b = sns.lineplot(x="Elapsed (h)", y="Change vs UT", hue="Lines", data=c, err_style="bars", err_kws = {"capsize" : 7}, ci=68, ax=ax)
     
-    ax.set_title(title)            
-                
-            
-               
+    ax.set_title(title)
+
+
 
 def fc_TvsUT_Time(d, itp, ftp, lines, tr1, treatment):
     ut = pd.concat([d.iloc[:, 0], d.loc[:, d.columns.str.contains(tr1[0])]], axis=1)
@@ -396,7 +325,7 @@
     c = pd.concat(c)
     return c  
 
->>>>>>> 6375f6a2
+
 # Plot Separately since makefigure can't add it as a subplot
 def plotClustergram(data, title, lim=False, robust=True, figsize=(10, 10)):
     """ Clustergram plot. """
