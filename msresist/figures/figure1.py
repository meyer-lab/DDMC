--- conflicted
+++ resolved
@@ -48,12 +48,8 @@
 
     plotRTKs(ax[3:7])
 
-<<<<<<< HEAD
-    plotVarReplicates(ax[7:9])
-=======
     X = preprocessing(AXLwt=True, rawdata=True)
     plotVarReplicates(ax[7:9], X)
->>>>>>> 84da4543
 
     # Add subplot labels
     subplotLabel(ax)
