"""
This creates Figure 1.
"""
import os
import pandas as pd
import numpy as np
import scipy as sp
import matplotlib.pyplot as plt
import seaborn as sns; sns.set(color_codes=True)
from ..pre_processing import preprocessing, MapOverlappingPeptides, BuildMatrix, TripsMeanAndStd, MergeDfbyMean, MapOverlappingPeptides
from ..sequence_analysis import FormatName, pYmotifs
from .common import subplotLabel, getSetup


path = os.path.dirname(os.path.abspath(__file__))


def makeFigure():
    """Get a list of the axis objects and create a figure"""
    # Get list of axis objects
    ax, f = getSetup((12, 10), (3, 3))

    # blank out first axis for cartoon
    # ax[0].axis('off')

    # Read in data
    Y_cv1 = pd.read_csv(os.path.join(path, '../data/Phenotypic_data/CV_raw3.csv')).iloc[:30, :11]
    Y_cv2 = pd.read_csv(os.path.join(path, '../data/Phenotypic_data/CV_raw4.csv')).iloc[:29, :11]

    # Assert that there's no significant influence of the initial seeding density
    Y_cvE3_0 = Y_cv1[Y_cv1["Elapsed"] == 0].iloc[0, 1:]
    Y_fcE3 = Y_cv1[Y_cv1["Elapsed"] == 72].iloc[0, 1:] / Y_cvE3_0

    Y_cvE4_0 = Y_cv2[Y_cv2["Elapsed"] == 0].iloc[0, 1:]
    Y_fcE4 = Y_cv2[Y_cv2["Elapsed"] == 72].iloc[0, 1:] / Y_cvE4_0

    assert sp.stats.pearsonr(Y_cvE3_0, Y_fcE3)[1] > 0.05
    assert sp.stats.pearsonr(Y_cvE4_0, Y_fcE4)[1] > 0.05

    # Normalize to t=0
    for ii in range(1, Y_cv2.columns.size):
        Y_cv1.iloc[:, ii] /= Y_cv1.iloc[0, ii]
        Y_cv2.iloc[:, ii] /= Y_cv2.iloc[0, ii]

    plotTimeCourse(ax[0:2], Y_cv1, Y_cv2)

    plotAveragedEndpoint(ax[2], Y_cv1, Y_cv2)

    plotRTKs(ax[3:7])

    plotVarReplicates(ax[7:9])

    # Add subplot labels
    subplotLabel(ax)

    return f


def plotTimeCourse(ax, Y_cv1, Y_cv2):
    """ Plots the Incucyte timecourse. """
    ax[0].set_title("Experiment 3")
    ax[0].plot(Y_cv1.iloc[:, 0], Y_cv1.iloc[:, 1:])
    ax[0].legend(Y_cv1.columns[1:])
    ax[0].set_ylabel("Fold-change to t=0h")
    ax[0].set_xlabel("Time (hours)")
    ax[1].set_title("Experiment 4")
    ax[1].plot(Y_cv2.iloc[:, 0], Y_cv2.iloc[:, 1:])
    ax[1].set_ylabel("Fold-change to t=0h")
    ax[1].set_xlabel("Time (hours)")


def plotReplicatesEndpoint(ax, Y_cv1, Y_cv2):
    range_ = np.linspace(1, 10, 10)

    Y_fcE3 = Y_cv1[Y_cv1["Elapsed"] == 72].iloc[0, 1:]
    Y_fcE4 = Y_cv2[Y_cv2["Elapsed"] == 72].iloc[0, 1:]

<<<<<<< HEAD
    ax.set_title("Cell Viability - 72h")
    ax.set_xticks(np.arange(1,11,1))
    ax.set_xticklabels(Y_cv1.columns[1:])
    ax.bar(range_+0.15, Y_fcE3, width=0.3, align='center', label='Exp3', color = "black")
    ax.bar(range_-0.15, Y_fcE4, width=0.3, align='center', label='Exp4', color = "darkred")
    ax.legend()
    ax.set_ylabel("% Confluency")


def plotReplicatesFoldChangeEndpoint(ax, Y_cv1, Y_cv2):
    range_ = np.linspace(1, 10, 10)

    Y_cvE3_0 = Y_cv1[Y_cv1["Elapsed"] == 0].iloc[0, 1:]
    Y_fcE3 = Y_cv1[Y_cv1["Elapsed"] == 72].iloc[0, 1:] / Y_cvE3_0

    Y_cvE4_0 = Y_cv2[Y_cv2["Elapsed"] == 0].iloc[0, 1:]
    Y_fcE4 = Y_cv2[Y_cv2["Elapsed"] == 72].iloc[0, 1:] / Y_cvE4_0

    ax.set_title("Cell Viability - 72h")
    ax.set_xticks(np.arange(1,11,1))
    ax.set_xticklabels(Y_cv1.columns[1:])
    ax.bar(range_+0.15, Y_fcE3, width=0.3, align='center', label='Exp3', color = "black")
    ax.bar(range_-0.15, Y_fcE4, width=0.3, align='center', label='Exp4', color = "darkgreen")
    ax.legend()
=======
    ax.set_title("Cell Viability")
    ax.set_xticks(np.arange(1, 11, 1))
    ax.set_xticklabels(Y_cv1.columns[1:])
    ax.bar(range_ + 0.15, Y_fcE3, width=0.3, align='center', label='Exp3', color="black")
    ax.bar(range_ - 0.15, Y_fcE4, width=0.3, align='center', label='Exp4', color="darkred")
>>>>>>> 2a4ab5bf
    ax.set_ylabel("Fold-change 72h vs 0h")


def plotAveragedEndpoint(ax, Y_cv1, Y_cv2):
    range_ = np.linspace(1, 10, 10)

    Y_cv = MergeDfbyMean(pd.concat([Y_cv1, Y_cv2], axis=0), Y_cv1.columns, "Elapsed")
    Y_cv = Y_cv.reset_index()[Y_cv1.columns]
    Y_cv = Y_cv[Y_cv["Elapsed"] == 72].iloc[0, 1:]

<<<<<<< HEAD
    ax.set_title("Cell Viability - 72h")
    ax.set_xticks(np.arange(1,11,1))
    ax.set_xticklabels(Y_cv1.columns[1:])
    ax.bar(range_, Y_cv, width=0.5, align='center', color = "black")
    ax.set_ylabel("% Confluency")
=======
    ax.set_title("Cell Viability")
    ax.set_xticks(np.arange(1, 11, 1))
    ax.set_xticklabels(Y_cv1.columns[1:])
    ax.bar(range_, Y_cv, width=0.5, align='center', label='Exp3', color="black")
    ax.set_ylabel("Fold-change 72h vs 0h")
>>>>>>> 2a4ab5bf


def plotRTKs(ax):
    ABC = preprocessing()
    header = ABC.columns

    EGFR = ABC[ABC["Sequence"].str.contains("SHQISLDNPDyQQDFFP")].mean()
    IGFR = ABC[ABC["Sequence"].str.contains("IYETDYyR")].iloc[:, 3:13].mean()
    MET = ABC[ABC["Sequence"].str.contains("MYDkEyYSVHNk")].iloc[:, 3:13].mean()
    AXL = ABC[ABC["Sequence"].str.contains("YNGDyYR")].iloc[:, 3:13].mean()

    ax[0].set_title("EGFR: pY1172", fontsize=13)
    ax[0].plot(EGFR)
    ax[0].set_xticklabels(header[3:], rotation=80, horizontalalignment='right')
    ax[1].set_title("IGFR: pY1190", fontsize=13)
    ax[1].plot(IGFR)
    ax[1].set_xticklabels(header[3:], rotation=80, horizontalalignment='right')
    ax[2].set_title("MET: pY1234", fontsize=13)
    ax[2].plot(MET)
    ax[2].set_xticklabels(header[3:], rotation=80, horizontalalignment='right')
    ax[3].set_title("AXL: pY702", fontsize=13)
    ax[3].plot(AXL)
    ax[3].set_xticklabels(header[3:], rotation=80, horizontalalignment='right')


def plotVarReplicates(ax):
    ABC = preprocessing(rawdata=True)
    ABC_names = FormatName(ABC)
    ABC["Protein"] = ABC_names
    ABC = pYmotifs(ABC, ABC_names)
    NonRecPeptides, CorrCoefPeptides, StdPeptides = MapOverlappingPeptides(ABC)

    # Correlation of Duplicates, optionally filtering first
    DupsTable = BuildMatrix(CorrCoefPeptides, ABC)
    # DupsTable = CorrCoefFilter(DupsTable)
<<<<<<< HEAD
    DupsTable_drop = DupsTable.drop_duplicates(["Protein", "Sequence"])
    assert(DupsTable.shape[0]/2 == DupsTable_drop.shape[0])
=======
    DupsTable_drop = DupsTable.drop_duplicates(["peptide-phosphosite", "Master Protein Descriptions"])
    assert(DupsTable.shape[0] / 2 == DupsTable_drop.shape[0])
>>>>>>> 2a4ab5bf

    # Stdev of Triplicates, optionally filtering first
    StdPeptides = BuildMatrix(StdPeptides, ABC)
    TripsTable = TripsMeanAndStd(StdPeptides, list(ABC.columns[:3]))
    Stds = TripsTable.iloc[:, TripsTable.columns.get_level_values(1) == 'std']
    # Xidx = np.all(Stds.values <= 0.4, axis=1)
    # Stds = Stds.iloc[Xidx, :]

    n_bins = 10
    ax[0].hist(DupsTable_drop.iloc[:, -1], bins=n_bins)
    ax[0].set_ylabel("Number of peptides", fontsize=12)
    ax[0].set_xlabel("Pearson Correlation Coefficients N= " + str(DupsTable_drop.shape[0]), fontsize=12)
    textstr = "$r2$ mean = " + str(np.round(DupsTable_drop.iloc[:, -1].mean(), 2))
    props = dict(boxstyle='square', facecolor='none', alpha=0.5, edgecolor='black')
    ax[0].text(.03, .96, textstr, transform=ax[0].transAxes, fontsize=12, verticalalignment='top', bbox=props)

    ax[1].hist(Stds.mean(axis=1), bins=n_bins)
    ax[1].set_ylabel("Number of peptides", fontsize=12)
    ax[1].set_xlabel("Mean of Standard Deviations N= " + str(Stds.shape[0]), fontsize=12)
    textstr = "$σ$ mean = " + str(np.round(np.mean(Stds.mean(axis=1)), 2))
    props = dict(boxstyle='square', facecolor='none', alpha=0.5, edgecolor='black')
    ax[1].text(.8, .96, textstr, transform=ax[1].transAxes, fontsize=12, verticalalignment='top', bbox=props)


<<<<<<< HEAD
# TODO: Clustermap doesn't show up at the moment, because it wants a whole figure    
def plotClustergram():
    ABC = preprocessing(motifs=True, FCfilter=True, log2T=True)
    g = sns.clustermap(ABC.iloc[:, 6:], method = "single", robust=True)
    
=======
# TODO: Clustermap doesn't show up at the moment, because it wants a whole figure
# def plotClustergram(ax):
#     ABC_mc = preprocessing(motifs=True, FCfilter=True, log2T=True)

#     g = sns.clustermap(ABC_mc.iloc[:, 2:], method = "single", robust=True)
>>>>>>> 2a4ab5bf

#     p = g.dendrogram_row.reordered_ind
#     corr = ABC_mc.iloc[p, 2:].T.corr(method='pearson')
#     Correlation heatmap was really just for exploration. Not including here.
#     ax[1] = sns.heatmap(corr,  vmin=-1, vmax=1, center=0, cmap=sns.diverging_palette(20, 220, n=200), square=True, ax=ax[1])
#     ax[1].set_xticklabels(ax[1].get_xticklabels(), rotation=80, horizontalalignment='right')
#     ax[1].set_title("Correlation Heatmap");<|MERGE_RESOLUTION|>--- conflicted
+++ resolved
@@ -75,7 +75,6 @@
     Y_fcE3 = Y_cv1[Y_cv1["Elapsed"] == 72].iloc[0, 1:]
     Y_fcE4 = Y_cv2[Y_cv2["Elapsed"] == 72].iloc[0, 1:]
 
-<<<<<<< HEAD
     ax.set_title("Cell Viability - 72h")
     ax.set_xticks(np.arange(1,11,1))
     ax.set_xticklabels(Y_cv1.columns[1:])
@@ -100,13 +99,6 @@
     ax.bar(range_+0.15, Y_fcE3, width=0.3, align='center', label='Exp3', color = "black")
     ax.bar(range_-0.15, Y_fcE4, width=0.3, align='center', label='Exp4', color = "darkgreen")
     ax.legend()
-=======
-    ax.set_title("Cell Viability")
-    ax.set_xticks(np.arange(1, 11, 1))
-    ax.set_xticklabels(Y_cv1.columns[1:])
-    ax.bar(range_ + 0.15, Y_fcE3, width=0.3, align='center', label='Exp3', color="black")
-    ax.bar(range_ - 0.15, Y_fcE4, width=0.3, align='center', label='Exp4', color="darkred")
->>>>>>> 2a4ab5bf
     ax.set_ylabel("Fold-change 72h vs 0h")
 
 
@@ -117,19 +109,11 @@
     Y_cv = Y_cv.reset_index()[Y_cv1.columns]
     Y_cv = Y_cv[Y_cv["Elapsed"] == 72].iloc[0, 1:]
 
-<<<<<<< HEAD
     ax.set_title("Cell Viability - 72h")
     ax.set_xticks(np.arange(1,11,1))
     ax.set_xticklabels(Y_cv1.columns[1:])
     ax.bar(range_, Y_cv, width=0.5, align='center', color = "black")
     ax.set_ylabel("% Confluency")
-=======
-    ax.set_title("Cell Viability")
-    ax.set_xticks(np.arange(1, 11, 1))
-    ax.set_xticklabels(Y_cv1.columns[1:])
-    ax.bar(range_, Y_cv, width=0.5, align='center', label='Exp3', color="black")
-    ax.set_ylabel("Fold-change 72h vs 0h")
->>>>>>> 2a4ab5bf
 
 
 def plotRTKs(ax):
@@ -165,13 +149,8 @@
     # Correlation of Duplicates, optionally filtering first
     DupsTable = BuildMatrix(CorrCoefPeptides, ABC)
     # DupsTable = CorrCoefFilter(DupsTable)
-<<<<<<< HEAD
     DupsTable_drop = DupsTable.drop_duplicates(["Protein", "Sequence"])
     assert(DupsTable.shape[0]/2 == DupsTable_drop.shape[0])
-=======
-    DupsTable_drop = DupsTable.drop_duplicates(["peptide-phosphosite", "Master Protein Descriptions"])
-    assert(DupsTable.shape[0] / 2 == DupsTable_drop.shape[0])
->>>>>>> 2a4ab5bf
 
     # Stdev of Triplicates, optionally filtering first
     StdPeptides = BuildMatrix(StdPeptides, ABC)
@@ -196,19 +175,11 @@
     ax[1].text(.8, .96, textstr, transform=ax[1].transAxes, fontsize=12, verticalalignment='top', bbox=props)
 
 
-<<<<<<< HEAD
 # TODO: Clustermap doesn't show up at the moment, because it wants a whole figure    
 def plotClustergram():
     ABC = preprocessing(motifs=True, FCfilter=True, log2T=True)
     g = sns.clustermap(ABC.iloc[:, 6:], method = "single", robust=True)
-    
-=======
-# TODO: Clustermap doesn't show up at the moment, because it wants a whole figure
-# def plotClustergram(ax):
-#     ABC_mc = preprocessing(motifs=True, FCfilter=True, log2T=True)
 
-#     g = sns.clustermap(ABC_mc.iloc[:, 2:], method = "single", robust=True)
->>>>>>> 2a4ab5bf
 
 #     p = g.dendrogram_row.reordered_ind
 #     corr = ABC_mc.iloc[p, 2:].T.corr(method='pearson')
