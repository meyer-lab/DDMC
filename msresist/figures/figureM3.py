"""
<<<<<<< HEAD
This creates Supplemental Figure M3: Predictive performance of DDMC clusters using different weights
=======
This creates Figure 6: Benchmarking upstream kinases from EBDT (Hijazi et al Nat Biotech 2020) in breast cancer
>>>>>>> 6cf878ef
"""

import pickle
import numpy as np
import pandas as pd
import seaborn as sns
<<<<<<< HEAD
from sklearn.linear_model import LogisticRegressionCV
from sklearn.preprocessing import StandardScaler
from sklearn.metrics import mean_squared_error
from .common import subplotLabel, getSetup
from ..logistic_regression import plotROC
from ..pre_processing import filter_NaNpeptides
from .figure2 import plotMotifs
=======
from ..validations import preprocess_ebdt_mcf7
from .common import subplotLabel, getSetup
from .figure1 import plotPCA_scoresORloadings
from .figure2 import plotPCA, plotDistanceToUpstreamKinase, plotMotifs
from ..validations import plotSubstratesPerCluster, plotAKTprediction_EBDTvsCPTAC
from ..clustering import compute_control_pssm
from ..binomial import AAlist
from ..pre_processing import filter_NaNpeptides

>>>>>>> 6cf878ef

def makeFigure():
    """Get a list of the axis objects and create a figure"""
    # Get list of axis objects
<<<<<<< HEAD
    ax, f = getSetup((11, 12), (3, 3), multz={0:1})
=======
    ax, f = getSetup((12, 12), (3, 3), multz={3: 1})
>>>>>>> 6cf878ef

    # Add subplot labels
    subplotLabel(ax)

    # Set plotting format
    sns.set(style="whitegrid", font_scale=1.2, color_codes=True, palette="colorblind", rc={"grid.linestyle": "dotted", "axes.linewidth": 0.6})

<<<<<<< HEAD
    # Signaling

    # Plot mean AUCs per model 
    models = plotAUCs(ax[0], return_models=True)

    # Center to peptide distance
    barplot_PeptideToClusterDistances(models, ax[1], n=2000)

    # Position Enrichment 
    boxplot_PositionEnrichment(models, ax[2])

    # Motifs
    plot_SpecificPeptide(models, ax[3:8], peptide="MGRKEsEEELE", yaxis=[0, 7])

    return f




def plotAUCs(ax, return_models=False):
    """Plot mean AUCs per phenotype across weights."""
    # Signaling
    X = pd.read_csv("msresist/data/MS/CPTAC/CPTAC-preprocessedMotfis.csv").iloc[:, 1:]

    # Genotype data
    mutations = pd.read_csv("msresist/data/MS/CPTAC/Patient_Mutations.csv")
    mOI = mutations[["Sample.ID"] + list(mutations.columns)[45:54] + list(mutations.columns)[61:64]]
    y = mOI[~mOI["Sample.ID"].str.contains("IR")]
    y = find_patients_with_NATandTumor(y.copy(), "Sample.ID", conc=False)

    # LASSO
    lr = LogisticRegressionCV(Cs=10, cv=10, solver="saga", max_iter=10000, n_jobs=-1, penalty="l1", class_weight="balanced")

    folds = 5
    weights = [0, 15, 20, 40, 50]
    path = 'msresist/data/pickled_models/binomial/CPTACmodel_BINOMIAL_CL24_W'
    aucs = np.zeros((3, 5), dtype=float)
    models = []
    for ii, w in enumerate(weights):
        with open(path + str(w) + '_TMT2', 'rb') as m:
            model = pickle.load(m)[0]

        if return_models and w in [0, 20, 50]:
            models.append(model)

        # Find and scale centers
        centers_gen, centers_hcb = TransformCenters(model, X)

        # STK11
        aucs[0, ii] = plotROC(ax, lr, centers_gen.values, y["STK11.mutation.status"], cv_folds=folds, return_mAUC=True)

        # EGFRm/ALKf
        y_EA = merge_binary_vectors(y.copy(), "EGFR.mutation.status", "ALK.fusion")
        aucs[1, ii] = plotROC(ax, lr, centers_gen.values, y_EA, cv_folds=folds, return_mAUC=True)

        # Hot-Cold behavior
        y_hcb, centers_hcb = HotColdBehavior(centers_hcb)
        aucs[2, ii] = plotROC(ax, lr, centers_hcb.values, y_hcb, cv_folds=folds, return_mAUC=True)

    res = pd.DataFrame(aucs)
    res.columns = [str(w) for w in weights]
    res["Phenotype"] = ["STK11m", "EGFRm/ALKf", "Infiltration"]
    data = pd.melt(frame=res, id_vars="Phenotype", value_vars = res.columns[:-1], var_name="Weight", value_name="mean AUC")
    sns.lineplot(data=data, x="Weight", y="mean AUC", hue="Phenotype", ax=ax)
    ax.set_title("Predictive performance by Weight")

    if return_models:
        return models


def barplot_PeptideToClusterDistances(models, ax, n=3000):
    """Compute and plot p-signal-to-center and motif to cluster distance for n peptides across weights."""
    # Import signaling data, select random peptides, and find cluster assignments
    X = pd.read_csv("msresist/data/MS/CPTAC/CPTAC-preprocessedMotfis.csv").iloc[:, 1:]
    X = filter_NaNpeptides(X, tmt=2)
    random_peptides = np.random.choice(list(np.arange(len(models[0].labels()))), n, replace=False)
    X["labels0"] = models[0].labels()
    X["labels20"] = models[1].labels()
    X["labels50"] = models[2].labels()
    X = X.iloc[random_peptides, :]
    labels = X.loc[:, ["labels0", "labels20", "labels50"]].values.T
    d = X.select_dtypes(include=[float]).values

    psDist = np.zeros((3, d.shape[0]))
    for ii, model in enumerate(models):
        for jj in range(d.shape[0]):
            # Data distance
            center = model.transform()[:, labels[ii, jj] - 1] 
            idx_values = np.argwhere(~np.isnan(d[jj, :])) 
            psDist[ii, jj] = mean_squared_error(d[jj, idx_values], center[idx_values])

    psDist = pd.DataFrame(psDist).T
    psDist.columns = ["Data", "Mix", "Sequence"]
    ps_data = pd.melt(psDist, value_vars=["Data", "Mix", "Sequence"], var_name="Model", value_name="p-signal MSE")
    sns.barplot(data=ps_data, x="Model", y="p-signal MSE", ci=None, ax=ax)
    ax.set_title("Peptide-to-Cluster signal MSE")

def boxplot_PositionEnrichment(models, ax):
    """Position enrichment of cluster PSSMs"""
    enr = np.zeros((3, 24), dtype=float)
    for ii, model in enumerate(models):
        pssms = model.pssms()
        for jj in range(models[0].ncl):
            enr[ii, jj] = np.sum(pssms[jj].sum().drop(5))

    enr = pd.DataFrame(enr)
    enr.columns = np.arange(models[0].ncl) + 1
    enr.insert(0, "Model", ["Data", "Mix", "Sequence"])
    dd = pd.melt(frame=enr, id_vars="Model", value_vars=enr.columns[1:], var_name="Cluster", value_name="Position Enrichment")
    sns.stripplot(data=dd, x="Model", y="Position Enrichment", ax=ax)
    sns.boxplot(data=dd, x="Model", y="Position Enrichment", ax=ax)
    ax.set_title("Total Residue Enrichment per Cluster")


def plot_SpecificPeptide(models, ax, peptide="MGRKEsEEELE", yaxis=False):
    X = pd.read_csv("msresist/data/MS/CPTAC/CPTAC-preprocessedMotfis.csv").iloc[:, 1:]
    X = filter_NaNpeptides(X, tmt=2)
    seqs = [s.upper() for s in X["Sequence"].values]
    X["labels0"] = models[0].labels()
    X["labels20"] = models[1].labels()
    X["labels50"] = models[2].labels()
    if not peptide:
        peptide = random.sample(list(np.arange(len(models[0].labels()))), 1)
        X = pd.DataFrame(X.iloc[peptide, :])
    else:
        X = pd.DataFrame(X.set_index("Sequence").loc[peptide, :]).T.reset_index()
        X.columns = ["Sequence"] + list(X.columns)[1:]

    labels = np.squeeze(X.loc[:, ["labels0", "labels20", "labels50"]].values.T)

    pds_names = [str(s).split("('")[1].split("')")[0].replace("'", "").replace(",", ";") for s in zip(list(X["Gene"]), list(X["Sequence"]))]
    model_names = ["Data", "Mix", "Sequence"]

    d = X.iloc[:, 4:-3].values.astype(float)
    mat = np.zeros((3, 1))
    for ii, model in enumerate(models):
        # Distance Calculation
        center = model.transform()[:, labels[ii] - 1]
        idx_values = np.argwhere(~np.isnan(d))
        idx_values = [w[1] for w in idx_values]
        mat[ii, 0] = mean_squared_error(d[0][idx_values], center[idx_values])

    # Plot peptide-to-cluster p-signal MSE
    mat = pd.DataFrame(mat)
    mat.columns = pds_names
    mat.insert(0, "Model", model_names)
    data = pd.melt(frame=mat, id_vars="Model", value_vars=mat.columns[1:], var_name="Peptide", value_name="MSE")
    sns.barplot(data=data, x="Peptide", y="MSE", hue="Model", ax=ax[0])

    # Plot Position Enrichment
    enr = np.zeros((3, 1), dtype=float)
    for ii, model in enumerate(models):
        pssms = model.pssms()
        enr[ii, 0] = np.sum(pssms[labels[ii]].sum().drop(5))

    enr = pd.DataFrame(enr).T
    enr.columns = ["Data", "Mix", "Sequence"]
    dd = pd.melt(frame=enr, value_vars=enr.columns, var_name="Model", value_name="Position Enrichment")
    sns.barplot(data=dd, x="Model", y="Position Enrichment", ax=ax[1])
    ax[1].set_title("Cluster Residue Enrichment")

    # Plot Motifs
    pssms = [model.pssms()[labels[ii]] for ii, model in enumerate(models)]
    plotMotifs(pssms, axes=ax[2:5], titles=["Data", "Mix", "Sequence"], yaxis=yaxis)


def merge_binary_vectors(y, mutant1, mutant2):
    """Merge binary mutation status vectors to identify all patients having one of the two mutations"""
    y1 = y[mutant1]
    y2 = y[mutant2]
    y_ = np.zeros(y.shape[0])
    for binary in [y1, y2]:
        indices = [i for i, x in enumerate(binary) if x == 1]
        y_[indices] = 1
    return pd.Series(y_)


def find_patients_with_NATandTumor(X, label, conc=False):
    """Reshape data to display patients as rows and samples (Tumor and NAT per cluster) as columns.
    Note that to do so, samples that don't have their tumor/NAT counterpart are dropped."""
    xT = X[~X[label].str.endswith(".N")].sort_values(by=label)
    xN = X[X[label].str.endswith(".N")].sort_values(by=label)
    l1 = list(xT[label])
    l2 = [s.split(".N")[0] for s in xN[label]]
    dif = [i for i in l1 + l2 if i not in l1 or i not in l2]
    X = xT.set_index(label).drop(dif)
    assert all(X.index.values == np.array(l2)), "Samples don't match"

    if conc:
        xN = xN.set_index(label)
        xN.index = l2
        xN.columns = [str(i) + "_N" for i in xN.columns]
        X.columns = [str(i) + "_T" for i in X.columns]
        X = pd.concat([X, xN], axis=1)
    return X


def TransformCenters(model, X):
    """For a given model, find centers and transform for regression."""
    centers = pd.DataFrame(model.transform()).T
    centers.iloc[:, :] = StandardScaler(with_std=False).fit_transform(centers.iloc[:, :])
    centers = centers.T
    centers.columns = np.arange(model.ncl) + 1
    centers["Patient_ID"] = X.columns[4:]
    centers1 = find_patients_with_NATandTumor(centers.copy(), "Patient_ID", conc=True)
    centers2 = centers.loc[~centers["Patient_ID"].str.endswith(".N"), :].sort_values(by="Patient_ID").set_index("Patient_ID")
    return centers1, centers2


def HotColdBehavior(centers):
    # Import Cold-Hot Tumor data
    y = pd.read_csv("msresist/data/MS/CPTAC/Hot_Cold.csv").dropna(axis=1).sort_values(by="Sample ID")
    y = y.loc[~y["Sample ID"].str.endswith(".N"), :].set_index("Sample ID")
    l1 = list(centers.index)
    l2 = list(y.index)
    dif = [i for i in l1 + l2 if i not in l1 or i not in l2]
    centers = centers.drop(dif)

    # Transform to binary
    y = y.replace("Cold-tumor enriched", 0)
    y = y.replace("Hot-tumor enriched", 1)
    y = np.squeeze(y)

    # Remove NAT-enriched samples
    centers = centers.drop(y[y == "NAT enriched"].index)
    y = y.drop(y[y == "NAT enriched"].index).astype(int)
    assert all(centers.index.values == y.index.values), "Samples don't match"

    return y, centers
=======
    x = preprocess_ebdt_mcf7()
    with open('msresist/data/pickled_models/ebdt_mcf7_binom_CL20_W5', 'rb') as m:
        model = pickle.load(m)

    centers = pd.DataFrame(model.transform())
    centers.columns = np.arange(model.ncl) + 1
    centers.insert(0, "Inhibitor", x.columns[3:])
    centers["Inhibitor"] = [s.split(".")[1].split(".")[0] for s in centers["Inhibitor"]]
    # PCA AKT
    AKTi = ["Torin1", "HS173", "GDC0941", "Ku0063794", "AZ20", "MK2206", "AZD5363", "GDC0068", "AZD6738", "AT13148", "Edelfosine", "GF109203X"]
    centers["AKTi"] = [drug in AKTi for drug in centers["Inhibitor"]]
    plotPCA(ax[:2], centers, 2, ["Inhibitor", "AKTi"], "Cluster", hue_scores="AKTi")
    ax[0].legend(loc='lower left', prop={'size': 9}, title="AKTi", fontsize=9)

    # Upstream Kinases AKT EBDT vs Cluster 4 CPTAC
    with open('msresist/data/pickled_models/binomial/CPTACmodel_BINOMIAL_CL24_W15_TMT2', 'rb') as p:
        model_cptac = pickle.load(p)[0]
    plotAKTprediction_EBDTvsCPTAC(ax[2], model_cptac, model)

    # first plot heatmap of clusters
    ax[3].axis("off")

    # AKT substrates bar plot
    plotSubstratesPerCluster(x, model, "Akt1", ax[4])

    # ERK2 White lab motif
    erk2 = pd.read_csv("msresist/data/Validations/Computational/ERK2_substrates.csv")
    erk2 = compute_control_pssm([s.upper() for s in erk2["Peptide"]])
    erk2 = pd.DataFrame(np.clip(erk2, a_min=0, a_max=3))
    erk2.index = AAlist
    plotMotifs([erk2], axes=[ax[5]], titles=["ERK2"])

    # ERK2 prediction
    plotDistanceToUpstreamKinase(model_cptac, [7, 9, 13, 21, "ERK2+"], additional_pssms=[erk2], shuffle={"ERK2": [7, 9, 13, 21]}, ax=ax[6:8], num_hits=1)

    return f
>>>>>>> 6cf878ef
<|MERGE_RESOLUTION|>--- conflicted
+++ resolved
@@ -1,16 +1,11 @@
 """
-<<<<<<< HEAD
-This creates Supplemental Figure M3: Predictive performance of DDMC clusters using different weights
-=======
-This creates Figure 6: Benchmarking upstream kinases from EBDT (Hijazi et al Nat Biotech 2020) in breast cancer
->>>>>>> 6cf878ef
+This creates Figure 3: Predictive performance of DDMC clusters using different weights
 """
 
 import pickle
 import numpy as np
 import pandas as pd
 import seaborn as sns
-<<<<<<< HEAD
 from sklearn.linear_model import LogisticRegressionCV
 from sklearn.preprocessing import StandardScaler
 from sklearn.metrics import mean_squared_error
@@ -18,26 +13,12 @@
 from ..logistic_regression import plotROC
 from ..pre_processing import filter_NaNpeptides
 from .figure2 import plotMotifs
-=======
-from ..validations import preprocess_ebdt_mcf7
-from .common import subplotLabel, getSetup
-from .figure1 import plotPCA_scoresORloadings
-from .figure2 import plotPCA, plotDistanceToUpstreamKinase, plotMotifs
-from ..validations import plotSubstratesPerCluster, plotAKTprediction_EBDTvsCPTAC
-from ..clustering import compute_control_pssm
-from ..binomial import AAlist
-from ..pre_processing import filter_NaNpeptides
-
->>>>>>> 6cf878ef
+
 
 def makeFigure():
     """Get a list of the axis objects and create a figure"""
     # Get list of axis objects
-<<<<<<< HEAD
     ax, f = getSetup((11, 12), (3, 3), multz={0:1})
-=======
-    ax, f = getSetup((12, 12), (3, 3), multz={3: 1})
->>>>>>> 6cf878ef
 
     # Add subplot labels
     subplotLabel(ax)
@@ -45,7 +26,6 @@
     # Set plotting format
     sns.set(style="whitegrid", font_scale=1.2, color_codes=True, palette="colorblind", rc={"grid.linestyle": "dotted", "axes.linewidth": 0.6})
 
-<<<<<<< HEAD
     # Signaling
 
     # Plot mean AUCs per model 
@@ -61,8 +41,6 @@
     plot_SpecificPeptide(models, ax[3:8], peptide="MGRKEsEEELE", yaxis=[0, 7])
 
     return f
-
-
 
 
 def plotAUCs(ax, return_models=False):
@@ -274,42 +252,4 @@
     y = y.drop(y[y == "NAT enriched"].index).astype(int)
     assert all(centers.index.values == y.index.values), "Samples don't match"
 
-    return y, centers
-=======
-    x = preprocess_ebdt_mcf7()
-    with open('msresist/data/pickled_models/ebdt_mcf7_binom_CL20_W5', 'rb') as m:
-        model = pickle.load(m)
-
-    centers = pd.DataFrame(model.transform())
-    centers.columns = np.arange(model.ncl) + 1
-    centers.insert(0, "Inhibitor", x.columns[3:])
-    centers["Inhibitor"] = [s.split(".")[1].split(".")[0] for s in centers["Inhibitor"]]
-    # PCA AKT
-    AKTi = ["Torin1", "HS173", "GDC0941", "Ku0063794", "AZ20", "MK2206", "AZD5363", "GDC0068", "AZD6738", "AT13148", "Edelfosine", "GF109203X"]
-    centers["AKTi"] = [drug in AKTi for drug in centers["Inhibitor"]]
-    plotPCA(ax[:2], centers, 2, ["Inhibitor", "AKTi"], "Cluster", hue_scores="AKTi")
-    ax[0].legend(loc='lower left', prop={'size': 9}, title="AKTi", fontsize=9)
-
-    # Upstream Kinases AKT EBDT vs Cluster 4 CPTAC
-    with open('msresist/data/pickled_models/binomial/CPTACmodel_BINOMIAL_CL24_W15_TMT2', 'rb') as p:
-        model_cptac = pickle.load(p)[0]
-    plotAKTprediction_EBDTvsCPTAC(ax[2], model_cptac, model)
-
-    # first plot heatmap of clusters
-    ax[3].axis("off")
-
-    # AKT substrates bar plot
-    plotSubstratesPerCluster(x, model, "Akt1", ax[4])
-
-    # ERK2 White lab motif
-    erk2 = pd.read_csv("msresist/data/Validations/Computational/ERK2_substrates.csv")
-    erk2 = compute_control_pssm([s.upper() for s in erk2["Peptide"]])
-    erk2 = pd.DataFrame(np.clip(erk2, a_min=0, a_max=3))
-    erk2.index = AAlist
-    plotMotifs([erk2], axes=[ax[5]], titles=["ERK2"])
-
-    # ERK2 prediction
-    plotDistanceToUpstreamKinase(model_cptac, [7, 9, 13, 21, "ERK2+"], additional_pssms=[erk2], shuffle={"ERK2": [7, 9, 13, 21]}, ax=ax[6:8], num_hits=1)
-
-    return f
->>>>>>> 6cf878ef
+    return y, centers