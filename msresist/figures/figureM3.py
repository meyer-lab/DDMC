--- conflicted
+++ resolved
@@ -40,17 +40,10 @@
 
     # PCA analysis
     centers = TumorType(centers)
-<<<<<<< HEAD
     pvals = calculate_mannW_pvals(centers, "Type", "Normal", "Tumor")
     pvals = build_pval_matrix(model.ncl, pvals)
     centers.iloc[:, :-2] = zscore(centers.iloc[:, :-2], axis=1) #zscore for PCA 
     plotPCA(ax[1:3], centers, 2, ["Patient_ID", "Type"], "Cluster", hue_scores="Type", style_scores="Type", pvals=pvals.iloc[:, -1].values)
-=======
-    pvals = build_pval_matrix(model.ncl, centers, "Type", "Normal", "Tumor").iloc[:, -1].values
-    c_ = centers.copy()
-    c_.iloc[:, :-2] = zscore(c_.iloc[:, :-2], axis=1)  # zscore for PCA
-    plotPCA(ax[1:3], c_, 2, ["Patient_ID", "Type"], "Cluster", hue_scores="Type", style_scores="Type", pvals=pvals)
->>>>>>> f695753a
 
     # Plot NAT vs tumor signal per cluster
     plot_clusters_binaryfeatures(centers, "Type", ax[3], pvals=pvals)
@@ -83,13 +76,8 @@
 def plot_clusters_binaryfeatures(centers, id_var, ax, pvals=False, labels=["WT", "mut"]):
     """Plot p-signal of binary features (tumor vs NAT or mutational status) per cluster """
     ncl = centers.shape[1] - 2
-<<<<<<< HEAD
-    data = pd.melt(id_vars=id_var, value_vars=np.arange(ncl)+1, value_name="p-signal", var_name="Cluster", frame=centers)
+    data = pd.melt(id_vars=id_var, value_vars=np.arange(ncl) + 1, value_name="p-signal", var_name="Cluster", frame=centers)
     sns.stripplot(x="Cluster", y="p-signal", hue=id_var, data=data, dodge=True, ax=ax, alpha=0.2)
-=======
-    data = pd.melt(id_vars=id_var, value_vars=np.arange(ncl) + 1, value_name="p-signal", var_name="Cluster", frame=centers)
-    sns.stripplot(x="Cluster", y="p-signal", hue=id_var, data=data, dodge=True, ax=ax, alpha=0.4)
->>>>>>> f695753a
     sns.boxplot(x="Cluster", y="p-signal", hue=id_var, data=data, dodge=True, ax=ax, color="white", linewidth=2)
     handles, _ = ax.get_legend_handles_labels()
     ax.legend(title=id_var, labels=labels, handles=handles[2:])
