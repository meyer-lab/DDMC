"""
This creates Figure M1.
"""

<<<<<<< HEAD
import random
import numpy as np
import pandas as pd
import seaborn as sns
from scipy.stats import zscore
from sklearn.metrics import mean_squared_error
from sklearn.cross_decomposition import PLSRegression
from .common import subplotLabel, getSetup
from .figure3 import plotR2YQ2Y, plotPCA
from ..clustering import MassSpecClustering
from ..pre_processing import filter_NaNpeptides
from ..binomial import position_weight_matrix, GenerateBinarySeqID, AAlist, BackgroundSeqs
from ..pam250 import MotifPam250Scores
=======
import pickle
import numpy as np
import pandas as pd
from scipy.stats import zscore
import matplotlib.image as mpimg
from sklearn.linear_model import LogisticRegressionCV
from .common import subplotLabel, getSetup
from ..clustering import MassSpecClustering
from ..figures.figure1 import plotClustergram
from ..figures.figureM1 import TumorType
from ..pre_processing import filter_NaNpeptides
from ..figures.figure3 import plotPCA
from ..logistic_regression import plotClusterCoefficients, plotPredictionProbabilities, plotConfusionMatrix, plotROC
>>>>>>> 353b0cdd


def makeFigure():
    """Get a list of the axis objects and create a figure"""
    # Get list of axis objects
<<<<<<< HEAD
    ax, f = getSetup((12.5, 12), (4, 3))
    # X = pd.read_csv("msresist/data/MS/CPTAC/CPTAC-preprocessedMotfis.csv").iloc[:, 1:]

    # d = X.select_dtypes(include=["float64"]).T

    # distance_method = "PAM250"

    # # Distribution of missingness per petide
    # plotMissingnessDensity(ax[0], d)

    # # Artificial missingness error across missingness percentages and corresponding wins
    # m_ = plotErrorAcrossMissingnessLevels(ax[1], X, [0, 0.35, 2], "PAM250", 5, 200, baseline=True)
    # plotWinsAcrossMissingnessLevels(ax[2:5], m_)

    # # Missingness error across number of clusters or different weights
    # plotErrorAcrossNumberOfClusters(ax[5], X, 0.45, "PAM250", np.arange(2, 21), 200)
    # plotErrorAcrossWeights(ax[6], X, [0, 0.1, 0.25, 0.5, 0.75, 1, 2], "PAM250", 10, 200)

    # # Run model
    # X_f = filter_NaNpeptides(X, cut=0.1)
    # d_f = X_f.select_dtypes(include=['float64']).T
    # i_f = X_f.select_dtypes(include=['object'])
    # distance_method = "PAM250"
    # ncl = 19
    # SeqWeight = 0.75
    # MSC = MassSpecClustering(
    #     i_f, ncl, SeqWeight=SeqWeight, distance_method=distance_method, n_runs=1
    # ).fit(d_f, "NA")
    # centers = MSC.transform(d_f)
    # centers["Patient_ID"] = X.columns[4:]

    # # PCA of model
    # centers.iloc[:, :-1] = zscore(centers.iloc[:, :-1], axis=1)
    # centers = TumorType(centers)
    # c = 2
    # plotPCA(
    #     ax[7:11], centers, c, ["Patient_ID", "Type"], "Cluster", hue_scores="Type", style_scores="Type", hue_load="Cluster"
    # )

    # # Regress against survival
    # centers, y = TransformCPTACdataForRegression(MSC, d_f, list(X.columns[4:]))

    # centers_T = centers[~centers["Patient_ID"].str.endswith(".N")].set_index("Patient_ID")
    # y_T = y[~y["Patient_ID"].str.endswith(".N")].set_index("Patient_ID")

    # plsr = PLSRegression(n_components=2, scale=True)
    # plotR2YQ2Y(ax[11], plsr, centers_T, y_T, 1, 10)
=======
    ax, f = getSetup((10, 10), (2, 3))
>>>>>>> 353b0cdd

    # Import MS data and filter peptides with excessive missingness
    X = pd.read_csv("msresist/data/MS/CPTAC/CPTAC-preprocessedMotfis.csv").iloc[:, 1:]
    X_f = filter_NaNpeptides(X, cut=0.1)
    X_f.index = np.arange(X_f.shape[0])
    d_f = X_f.select_dtypes(include=['float64']).T
    i_f = X_f.select_dtypes(include=['object'])

    # Run model
    ncl = 15
    MSC = MassSpecClustering(i_f, ncl=ncl, SeqWeight=1, distance_method="PAM250").fit(d_f, "NA")

    with open('CPTACmodel_PAM250_W1_15CL', 'wb') as f:
        pickle.dump([MSC], f)

    centers = MSC.transform()
    centers["Patient_ID"] = X.columns[4:]
    centers.iloc[:, :-1] = zscore(centers.iloc[:, :-1], axis=1)
    centers.columns = list(np.arange(ncl) + 1) + ["Patient_ID"]

    # # Clustergram of model centers––sns.clustermap needs the entire plot, inserting image for now
    # img = mpimg.imread('../../doc/_static/stinkbug.png')
    # ax[0].imshow(img)

    # #PCA Analysis
    # centers = TumorType(centers)
    # plotPCA(ax[1], centers, 2, ["Patient_ID", "Type"], "Cluster", hue_scores="Type", style_scores="Type", hue_load="Cluster")

    # # Regression against sample type (Tumor vs NAT)
    # c = centers.iloc[:, 1:-1]
    # c.iloc[:, 1:] = zscore(c.iloc[:, 1:])
    # tt = centers.iloc[:, -1]
    # tt = tt.replace("Normal", 0)
    # tt = tt.replace("Tumor", 1)
    # lr = LogisticRegressionCV(cv=ncl, solver="saga", penalty="l1").fit(c, tt)
    # y_pred = lr.predict(c)

    # plotPredictionProbabilities(ax[2], lr, y_pred, c, tt)
    # plotConfusionMatrix(ax[3], lr, c, tt)
    # plotROC(ax[4], lr, c, tt, cv_folds=ncl)
    # plotClusterCoefficients(ax[5], lr)


    # # Add subplot labels
    # subplotLabel(ax)

    return f


def plotMissingnessDensity(ax, d):
    """Plot amount of missingness per peptide."""
    p_nan_counts = []
    for i in range(d.shape[1]):
        p_nan_counts.append(np.count_nonzero(np.isnan(d[i])))

    sns.distplot(p_nan_counts, 10, ax=ax)
    ax.set_title("Missingness distribution in LUAD")
    ax.set_ylabel("Density")
    ax.set_xlabel("Number of missing observations per peptide")

    # Add Mean
    textstr = "$u$ = " + str(np.round(np.mean(p_nan_counts), 1))
    props = dict(boxstyle="square", facecolor="none", alpha=0.5, edgecolor="black")
    ax.text(0.015, 0.95, textstr, transform=ax.transAxes, verticalalignment="top", bbox=props)


def plotErrorAcrossMissingnessLevels(ax, x, weights, distance_method, ncl, max_n_iter=200):
    """Plot artificial missingness error."""
    m, b = ErrorAcrossMissingnessLevels(x, weights, distance_method, ncl, max_n_iter=max_n_iter)
    m = pd.DataFrame(m)
    m.columns = ["Missing%", "Weight", "Fit", "SeqWins", "DataWins", "BothWin", "MixWin", "Error"]
    sns.pointplot(x="Missing%", y="Error", data=m, hue="Weight", style="Fit", palette="muted", ax=ax)
    b = pd.DataFrame(b)
    b.columns = ["Missing%", "Error"]
    sns.pointplot(x="Missing%", y="Error", data=b, color="grey", ax=ax)
    ax.lines[-1].set_linestyle("--")
    return m


def plotWinsAcrossMissingnessLevels(ax, X):
    """Plot all wins across missingness percentages per weight generated in PlotArtificialMissingnessError."""
    X = X.dropna()
    for r in range(X.shape[0]):
        X.iloc[r, 3:7] = X.iloc[r, 3:7].div(X.iloc[r, 3:7].sum())
    x = pd.melt(
        X, id_vars=['Weight', 'Missing%', 'Error'], value_vars=['SeqWins', 'DataWins', 'BothWin', 'MixWin'],
        var_name="Winner", value_name='Wins'
    )
    weights = list(set(X["Weight"]))
    for i, w in enumerate(weights):
        d = x[x["Weight"] == w]
        if d.empty:
            continue
        sns.barplot(x="Missing%", y="Wins", hue="Winner", data=d, ax=ax[i])
        ax[i].set_title("Weight: " + str(weights[i]))
        ax[i].get_legend().remove()
    ax[-1].legend(bbox_to_anchor=(1.05, 1), loc=2, borderaxespad=0, labelspacing=0.2)


# TO DO: Figure out why when it doesn't converge the error is lower than when it fits...
def ErrorAcrossMissingnessLevels(X, weights, distance_method, ncl, max_n_iter):
    """Incorporate different percentages of missing values in 'chunks' 8 observations and compute error between the actual
    versus cluster average value. Note that the wins for all fitted models are returned to be used in PlotAMwins."""
    sc = [0, 2, 4, 6, 8]
    nan_per = [0, 10, 25, 50, 75]
    x, md, nan_indices = GenerateReferenceAndMissingnessDataSet(X)
    groups = MissingnessGroups(md, nan_per)
    md["MissingnessGroups"] = groups

    # Compute Error for each missingness group and each weight
    model_res = np.zeros(((len(nan_per)) * len(weights), 8))
    base_res = np.zeros((len(nan_per), 2))
    for ii in range(len(nan_per)):
        print("Missingness %: ", nan_per[ii])
        data = md[md["MissingnessGroups"] == ii].iloc[:, :-1]
        assert data.empty == False, "Empty missingness group."
        d = data.select_dtypes(include=['float64'])
        i = data.select_dtypes(include=['object'])
        base_res[ii, 1] = ComputeBaselineError(x, d, nan_indices)
        base_res[ii, 0] = nan_per[ii]

        for jj in range(len(weights)):
            print("Weight: ", weights[jj])
            model = MassSpecClustering(
                i, ncl, SeqWeight=weights[jj], distance_method=distance_method, max_n_iter=max_n_iter
            ).fit(d.T, "NA")
            model_res[ii + sc[ii] + jj, 0] = int(nan_per[ii])
            model_res[ii + sc[ii] + jj, 1] = weights[jj]
            if all(model.converge_):
                model_res[ii + sc[ii] + jj, 2] = 0
                model_res[ii + sc[ii] + jj, 3:7] = model.wins_[0:4]
                model_res[ii + sc[ii] + jj, 7] = ComputeModelError(x, model, d, nan_indices)
            elif len(set(model.converge_)) == 2:
                model_res[ii + sc[ii] + jj, 2] = 1
                model_res[ii + sc[ii] + jj, 3:7] = model.wins_[0:4]
                model_res[ii + sc[ii] + jj, 7] = ComputeModelError(x, model, d, nan_indices)
            else:
                model_res[ii + sc[ii] + jj, 2] = 2
                model_res[ii + sc[ii] + jj, 3:7] = np.nan

    return model_res, base_res


def GenerateReferenceAndMissingnessDataSet(X):
    """Generate data set with the incorporated missing values"""
    x = filter_NaNpeptides(X, cut=0.1)
    x.index = np.arange(x.shape[0])
    md = x.copy()
    x = x.iloc[:, 4:].values
    vals = FindIdxValues(md)
    md, nan_indices = IncorporateMissingValues(md, vals)
    assert md.equals(x) == False, "NaNs were not added."
    return x, md, nan_indices


def ComputeBaselineError(X, d, nan_indices):
    """Compute error between imputed average versus real value."""
    n = d.shape[0]
    errors = np.empty(n, dtype=float)
    for ii in range(n):
        idx = nan_indices[d.index[ii]]
        v = X[idx[0], idx[1] - 4]
        b = [d.iloc[ii, :][~np.isnan(d.iloc[ii, :])].mean()] * v.size
        errors[ii] = (mean_squared_error(v, b))
    return np.mean(errors)


def ComputeModelError(X, model, d, nan_indices):
    """Compute error between cluster center versus real value."""
    centers = model.transform(d.T).T.values
    labels = model.labels_
    n = d.shape[0]
    errors = []
    for ii in range(n):
        idx = nan_indices[d.index[ii]]
        v = X[idx[0], idx[1] - 4]
        c = centers[labels[ii], idx[1] - 4]
        assert all(~np.isnan(v)) and all(~np.isnan(c)), (v, c)
        mse = mean_squared_error(v, c)
        errors.append(mse)
    return np.mean(errors)


def MissingnessGroups(X, l):
    """Assign each peptide to the closest missingness group."""
    d = X.select_dtypes(include=["float64"])
    pept_NaN_per = (np.count_nonzero(np.isnan(d), axis=1) / d.shape[1] * 100).astype(int)
    l_index = []
    for per in pept_NaN_per:
        l_index.append(l.index(min(l, key=lambda group: abs(group - per))))
    assert max(l_index) + 1 == len(l), "Not enough missingness present in input data set"
    return l_index


def IncorporateMissingValues(X, vals):
    """Remove a random TMT experiment for each peptide. If a peptide already has the maximum amount of
    missingness allowed, don't remove."""
    d = X.select_dtypes(include=["float64"])
    tmt_idx = []
    for ii in range(d.shape[0]):
        tmt = random.sample(list(set(vals[vals[:, 0] == ii][:, -1])), 1)[0]
        a = vals[(vals[:, -1] == tmt) & (vals[:, 0] == ii)]
        tmt_idx.append((a[0, 0], a[:, 1]))
        X.iloc[a[0, 0], a[:, 1]] = np.nan
    return X, tmt_idx


def FindIdxValues(X):
    """Find the patient indices corresponding to all non-missing values grouped in TMT experiments. Only
    value variables should be passed."""
    data = X.select_dtypes(include=["float64"])
    idx = np.argwhere(~np.isnan(data.values))
    idx[:, 1] += 4  # add ID variable columns
    StoE = pd.read_csv("msresist/data/MS/CPTAC/IDtoExperiment.csv")
    assert all(StoE.iloc[:, 0] == data.columns), "Sample labels don't match."
    StoE = StoE.iloc[:, 1].values
    tmt = [[StoE[idx[ii][1] - 4]] for ii in range(idx.shape[0])]
    return np.append(idx, tmt, axis=1)


def ErrorAcrossNumberOfClusters(X, weight, distance_method, clusters, max_n_iter):
    """Calculate missingness error across different number of clusters."""
    x, md, nan_indices = GenerateReferenceAndMissingnessDataSet(X)
    d = md.select_dtypes(include=['float64'])
    i = md.select_dtypes(include=['object'])

    # Pre-compute background
    seqs = [s.upper() for s in X["Sequence"]]
    if distance_method == "Binomial":
        # Background sequences
        bg = position_weight_matrix(BackgroundSeqs(md["Sequence"]))
        background = [np.array([bg[AA] for AA in AAlist]), GenerateBinarySeqID(seqs)]
    elif distance_method == "PAM250":
        # Compute all pairwise distances and generate seq vs seq to score dictionary
        background = MotifPam250Scores(seqs)

    model_res = np.zeros((len(clusters), 3))
    base_res = np.zeros((len(clusters), 2))
    for idx, cluster in enumerate(clusters):
        print(cluster)
        base_res[idx, 0] = int(cluster)
        model_res[idx, 0] = int(cluster)
        model = MassSpecClustering(
            i, cluster, SeqWeight=weight, distance_method=distance_method, max_n_iter=max_n_iter, background=background
        ).fit(d.T, "NA")
        if all(model.converge_):
            model_res[idx, 1] = 0
            model_res[idx, 2] = ComputeModelError(x, model, d, nan_indices)
        elif len(set(model.converge_)) == 2:
            model_res[idx, 1] = 1
            model_res[idx, 2] = ComputeModelError(x, model, d, nan_indices)
        else:
            model_res[idx, 1] = 2
            model_res[idx, 2] = np.nan

    base_res[:, 1] = [ComputeBaselineError(x, d, nan_indices)] * len(clusters)
    return model_res, base_res


def plotErrorAcrossNumberOfClusters(ax, X, weight, distance_method, clusters, max_n_iter):
    """Plot missingness error across different number of clusters."""
    m, b = ErrorAcrossNumberOfClusters(X, weight, distance_method, clusters, max_n_iter)
    m = pd.DataFrame(m)
    m.columns = ["n_clusters", "Fit", "Error"]
    sns.lineplot(x="n_clusters", y="Error", data=m, palette="muted", ax=ax)
    b = pd.DataFrame(b)
    b.columns = ["Clusters", "Error"]
    sns.lineplot(x="Clusters", y="Error", data=b, color="grey", ax=ax)
    ax.lines[-1].set_linestyle("--")


def ErrorAcrossWeights(X, weights, distance_method, ncl, max_n_iter):
    """Calculate missing error across different weights."""
    x, md, nan_indices = GenerateReferenceAndMissingnessDataSet(X)
    d = md.select_dtypes(include=['float64'])
    i = md.select_dtypes(include=['object'])

    # Pre-compute background
    seqs = [s.upper() for s in X["Sequence"]]
    if distance_method == "Binomial":
        # Background sequences
        bg = position_weight_matrix(BackgroundSeqs(md["Sequence"]))
        background = [np.array([bg[AA] for AA in AAlist]), GenerateBinarySeqID(seqs)]
    elif distance_method == "PAM250":
        # Compute all pairwise distances and generate seq vs seq to score dictionary
        background = MotifPam250Scores(seqs)

    model_res = np.zeros((len(weights), 3))
    base_res = np.zeros((len(weights), 2))
    for idx, w in enumerate(weights):
        print(w)
        base_res[idx, 0] = w
        model_res[idx, 0] = w
        model = MassSpecClustering(
            i, ncl, SeqWeight=w, distance_method=distance_method, max_n_iter=max_n_iter, background=background
        ).fit(d.T, "NA")
        if all(model.converge_):
            model_res[idx, 1] = 0
            model_res[idx, 2] = ComputeModelError(x, model, d, nan_indices)
        elif len(set(model.converge_)) == 2:
            model_res[idx, 1] = 1
            model_res[idx, 2] = ComputeModelError(x, model, d, nan_indices)
        else:
            model_res[idx, 1] = 2
            model_res[idx, 2] = np.nan

    base_res[:, 1] = [ComputeBaselineError(x, d, nan_indices)] * len(weights)
    return model_res, base_res


def plotErrorAcrossWeights(ax, X, weights, distance_method, ncl, max_n_iter):
    """Plot missingness error across different number of clusters."""
    m, b = ErrorAcrossWeights(X, weights, distance_method, ncl, max_n_iter)
    m = pd.DataFrame(m)
    m.columns = ["Weights", "Error"]
    sns.lineplot(x="Weights", y="Error", data=m, palette="muted", ax=ax)
    b = pd.DataFrame(b)
    b.columns = ["Weights", "Error"]
    sns.lineplot(x="Weights", y="Error", data=b, color="grey", ax=ax)
    ax.lines[-1].set_linestyle("--")


def TumorType(centers):
    """Add Normal vs Tumor column."""
    tumortype = []
    for i in range(centers.shape[0]):
        if ".N" in centers["Patient_ID"][i]:
            tumortype.append("Normal")
        else:
            tumortype.append("Tumor")
    centers["Type"] = tumortype
    return centers


def TransformCPTACdataForRegression(model, d, patient_IDs):
    """Match patient IDs to clinical outcomes for regression and return phosphoproteomic and clinical data sets."""
    centers = model.transform(d)
    centers["Patient_ID"] = patient_IDs

    # Import Vital Status after 12 months and transform to binary
    cf = pd.read_csv("msresist/data/MS/CPTAC/CPTACLUAD_VitalStatus.csv")
    cf = cf.replace("Living", 0)
    cf = cf.replace("Deceased", 1)

    # Import dictionary with sample IDs to map patients in both data sets
    IDict = pd.read_csv("msresist/data/MS/CPTAC/IDs.csv", header=0)
    IDict_ = dict(zip(IDict.iloc[:, 0], IDict.iloc[:, 1]))
    cf = SwapPatientIDs(cf, IDict_)
    cf = AddTumorPerPatient(cf)

    centers = centers.set_index("Patient_ID").sort_values(by="Patient_ID")
    y = cf.sort_values(by="Patient_ID").set_index("Patient_ID")

    # Check differences in patients present in both data sets
    diff = list(set(centers.index) - set(y.index))
    centers = centers.drop(diff)
    assert len(diff) < 10, "missing many samples"

    # Drop patients for which there is no vital status and assert all patient IDs match
    nans = y[np.isnan(y["vital_status_12months"])].index
    y = y.dropna().reset_index()
    centers = centers.drop(nans).reset_index()
    assert all(centers.index == y.index), "samples not matching."
    return centers, y


def SwapPatientIDs(cf, IDict_):
    """Change patient IDs from Case ID to Broad ID."""
    ids = []
    for i in range(cf.shape[0]):
        ids.append(IDict_[cf.iloc[i, 0]])
    cf["Patient_ID"] = ids
    return cf


def AddTumorPerPatient(cf):
    """Add Tumor row per patient in vital status data."""
    for i in range(cf.shape[0]):
        id_ = cf.iloc[i, 0]
        if ".N" in id_:
            iD = id_.split(".N")[0]
            cf.loc[-1] = [iD, cf.iloc[i, 1]]
            cf.index = cf.index + 1
        else:
            continue
    cf.index = cf.index + 1
    return cf.sort_index()<|MERGE_RESOLUTION|>--- conflicted
+++ resolved
@@ -2,7 +2,6 @@
 This creates Figure M1.
 """
 
-<<<<<<< HEAD
 import random
 import numpy as np
 import pandas as pd
@@ -16,27 +15,11 @@
 from ..pre_processing import filter_NaNpeptides
 from ..binomial import position_weight_matrix, GenerateBinarySeqID, AAlist, BackgroundSeqs
 from ..pam250 import MotifPam250Scores
-=======
-import pickle
-import numpy as np
-import pandas as pd
-from scipy.stats import zscore
-import matplotlib.image as mpimg
-from sklearn.linear_model import LogisticRegressionCV
-from .common import subplotLabel, getSetup
-from ..clustering import MassSpecClustering
-from ..figures.figure1 import plotClustergram
-from ..figures.figureM1 import TumorType
-from ..pre_processing import filter_NaNpeptides
-from ..figures.figure3 import plotPCA
-from ..logistic_regression import plotClusterCoefficients, plotPredictionProbabilities, plotConfusionMatrix, plotROC
->>>>>>> 353b0cdd
 
 
 def makeFigure():
     """Get a list of the axis objects and create a figure"""
     # Get list of axis objects
-<<<<<<< HEAD
     ax, f = getSetup((12.5, 12), (4, 3))
     # X = pd.read_csv("msresist/data/MS/CPTAC/CPTAC-preprocessedMotfis.csv").iloc[:, 1:]
 
@@ -84,9 +67,6 @@
 
     # plsr = PLSRegression(n_components=2, scale=True)
     # plotR2YQ2Y(ax[11], plsr, centers_T, y_T, 1, 10)
-=======
-    ax, f = getSetup((10, 10), (2, 3))
->>>>>>> 353b0cdd
 
     # Import MS data and filter peptides with excessive missingness
     X = pd.read_csv("msresist/data/MS/CPTAC/CPTAC-preprocessedMotfis.csv").iloc[:, 1:]
@@ -94,44 +74,6 @@
     X_f.index = np.arange(X_f.shape[0])
     d_f = X_f.select_dtypes(include=['float64']).T
     i_f = X_f.select_dtypes(include=['object'])
-
-    # Run model
-    ncl = 15
-    MSC = MassSpecClustering(i_f, ncl=ncl, SeqWeight=1, distance_method="PAM250").fit(d_f, "NA")
-
-    with open('CPTACmodel_PAM250_W1_15CL', 'wb') as f:
-        pickle.dump([MSC], f)
-
-    centers = MSC.transform()
-    centers["Patient_ID"] = X.columns[4:]
-    centers.iloc[:, :-1] = zscore(centers.iloc[:, :-1], axis=1)
-    centers.columns = list(np.arange(ncl) + 1) + ["Patient_ID"]
-
-    # # Clustergram of model centers––sns.clustermap needs the entire plot, inserting image for now
-    # img = mpimg.imread('../../doc/_static/stinkbug.png')
-    # ax[0].imshow(img)
-
-    # #PCA Analysis
-    # centers = TumorType(centers)
-    # plotPCA(ax[1], centers, 2, ["Patient_ID", "Type"], "Cluster", hue_scores="Type", style_scores="Type", hue_load="Cluster")
-
-    # # Regression against sample type (Tumor vs NAT)
-    # c = centers.iloc[:, 1:-1]
-    # c.iloc[:, 1:] = zscore(c.iloc[:, 1:])
-    # tt = centers.iloc[:, -1]
-    # tt = tt.replace("Normal", 0)
-    # tt = tt.replace("Tumor", 1)
-    # lr = LogisticRegressionCV(cv=ncl, solver="saga", penalty="l1").fit(c, tt)
-    # y_pred = lr.predict(c)
-
-    # plotPredictionProbabilities(ax[2], lr, y_pred, c, tt)
-    # plotConfusionMatrix(ax[3], lr, c, tt)
-    # plotROC(ax[4], lr, c, tt, cv_folds=ncl)
-    # plotClusterCoefficients(ax[5], lr)
-
-
-    # # Add subplot labels
-    # subplotLabel(ax)
 
     return f
 
