# """
# This creates Figure 4.
# """

# from .common import subplotLabel, getSetup
# from msresist.pre_processing import preprocessing
# import pandas as pd
# import numpy as np
# from msresist.figures.figure3 import plotclusteraverages
# from msresist.clustering import MassSpecClustering


# def makeFigure():
#     """Get a list of the axis objects and create a figure"""
#     # Get list of axis objects
#     ax, f = getSetup((10, 10), (1, 1))
#     X = preprocessing(CPTAC=True, log2T=True)

#     d = X.select_dtypes(include=['float64']).T
#     i = X.select_dtypes(include=['object'])
<<<<<<< HEAD
    
#     dred = d.iloc[:, :4000]
#     ired = i.iloc[:4000, :]
    
#     distance_method = "Binomial"
#     ncl = 3
#     GMMweight = 0.5

#     MSC = MassSpecClustering(ired, ncl, GMMweight=GMMweight, distance_method=distance_method, n_runs=1).fit(dred, "NA")
    
=======

#     dred = d.iloc[:, :4000]
#     ired = i.iloc[:4000, :]

#     distance_method = "Binomial"
#     ncl = 3
#     GMMweight = 0.5

#     MSC = MassSpecClustering(ired, ncl, GMMweight=GMMweight, distance_method=distance_method, n_runs=1).fit(dred, "NA")

>>>>>>> e990afa3
#     plotclusteraverages(ax[0], MSC.transform(dred).T, dred.index)

#     # Add subplot labels
#     subplotLabel(ax)

#     return f<|MERGE_RESOLUTION|>--- conflicted
+++ resolved
@@ -18,7 +18,6 @@
 
 #     d = X.select_dtypes(include=['float64']).T
 #     i = X.select_dtypes(include=['object'])
-<<<<<<< HEAD
     
 #     dred = d.iloc[:, :4000]
 #     ired = i.iloc[:4000, :]
@@ -29,18 +28,6 @@
 
 #     MSC = MassSpecClustering(ired, ncl, GMMweight=GMMweight, distance_method=distance_method, n_runs=1).fit(dred, "NA")
     
-=======
-
-#     dred = d.iloc[:, :4000]
-#     ired = i.iloc[:4000, :]
-
-#     distance_method = "Binomial"
-#     ncl = 3
-#     GMMweight = 0.5
-
-#     MSC = MassSpecClustering(ired, ncl, GMMweight=GMMweight, distance_method=distance_method, n_runs=1).fit(dred, "NA")
-
->>>>>>> e990afa3
 #     plotclusteraverages(ax[0], MSC.transform(dred).T, dred.index)
 
 #     # Add subplot labels
