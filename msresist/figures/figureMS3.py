--- conflicted
+++ resolved
@@ -4,14 +4,7 @@
 
 import pickle
 from .common import subplotLabel, getSetup
-<<<<<<< HEAD
 from .figure2 import plotMotifs
-=======
-from ..pre_processing import filter_NaNpeptides
-from ..logistic_regression import plotClusterCoefficients, plotROC
-from .figureMS6 import TumorType
-from .figureM4 import plot_clusters_binaryfeatures, build_pval_matrix, calculate_mannW_pvals
->>>>>>> 6cf878ef
 
 
 def makeFigure():
@@ -19,7 +12,7 @@
     # Get list of axis objects
     ax, f = getSetup((7, 11), (6, 4))
 
-    with open('msresist/data/pickled_models/binomial/CPTACmodel_BINOMIAL_CL24_W50_TMT2', 'rb') as p:
+    with open('msresist/data/pickled_models/binomial/CPTACmodel_BINOMIAL_CL24_W15_TMT2', 'rb') as p:
         model = pickle.load(p)[0]
 
     pssms = model.pssms(PsP_background=False)
