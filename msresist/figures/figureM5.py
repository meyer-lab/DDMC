"""
This creates Figure 5.
"""

import pickle
import numpy as np
import pandas as pd
import seaborn as sns
import matplotlib.pyplot as plt
from scipy.stats import kruskal
from sklearn.linear_model import MultiTaskLassoCV
from sklearn.preprocessing import StandardScaler
from sklearn.metrics import r2_score
from statsmodels.stats.multitest import multipletests
from .common import subplotLabel, getSetup
from ..pre_processing import filter_NaNpeptides
from .figureM2 import SwapPatientIDs, AddTumorPerPatient
from .figureM3 import build_pval_matrix, calculate_mannW_pvals, plot_clusters_binaryfeatures
from .figure3 import plotPCA, plotMotifs, plotUpstreamKinase_heatmap
from .figureM4 import merge_binary_vectors, find_patients_with_NATandTumor


def makeFigure():
    """Get a list of the axis objects and create a figure"""
    # Get list of axis objects
<<<<<<< HEAD
    ax, f = getSetup((17, 10), (3, 3), multz={7:1})
=======
    ax, f = getSetup((17, 10), (3, 3))
>>>>>>> 1167c4dc

    # Set plotting format
    sns.set(style="whitegrid", font_scale=1.2, color_codes=True, palette="colorblind", rc={"grid.linestyle": "dotted", "axes.linewidth": 0.6})

    # Add subplot labels
    subplotLabel(ax)

    with open('msresist/data/pickled_models/binomial/CPTACmodel_BINOMIAL_CL24_W15_TMT2', 'rb') as p:
        model = pickle.load(p)[0]

    centers = pd.DataFrame(model.transform())
    X = pd.read_csv("msresist/data/MS/CPTAC/CPTAC-preprocessedMotfis.csv").iloc[:, 1:]
    centers.columns = np.arange(model.ncl) + 1
    centers["Patient_ID"] = X.columns[4:]
    centers = centers.sort_values(by="Patient_ID")

    # Import infiltration data
    y = pd.read_csv("msresist/data/MS/CPTAC/xCellSign_minimal.csv").sort_values(by="Patient ID").dropna(axis=1)
    # y = y.drop("Tregs", axis=1)
    centers = find_patients_with_NATandTumor(centers, "Patient_ID", conc=True)
    y = find_patients_with_NATandTumor(y, "Patient ID", conc=False)
    l1 = list(centers.index)
    l2 = list(y.index)
    dif = [i for i in l1 + l2 if i not in l1 or i not in l2]
    centers = centers.drop(dif)

    # Normnalize
    centers.iloc[:, :] = StandardScaler(with_std=False).fit_transform(centers.iloc[:, :])
    y.iloc[:, :] = StandardScaler().fit_transform(y.iloc[:, :])

    # Infiltration data PCA
    plotPCA(ax[:2], y.reset_index(), 2, ["Patient ID"], "Cell Line", hue_scores=None, style_scores=None, style_load=None, legendOut=False)

    # LASSO regression
    reg = MultiTaskLassoCV(cv=7, max_iter=10000, tol=0.2).fit(centers, y)
    plot_LassoCoef_Immune(ax[2:4], reg, centers, y, model.ncl)

    # plot Cluster Motifs
    pssms = model.pssms(PsP_background=False)
    motifs = [pssms[5], pssms[8], pssms[19]]
    plotMotifs(motifs, titles=["Cluster 6", "Cluster 9", "Cluster 20"], axes=ax[4:7])

    # plot Upstream Kinases
<<<<<<< HEAD
    plotUpstreamKinase_heatmap(model, [6, 9, 20], ax[7])
=======
    plotUpstreamKinases(model, ax=ax[7:9], clusters_=[6, 9, 20], n_components=4, pX=1)
>>>>>>> 1167c4dc

    return f


def plot_LassoCoef_Immune(ax, reg, centers, y, ncl):
    """Plot LASSO coefficients of centers explaining immune infiltration"""
    coef_T = pd.DataFrame(reg.coef_.T).iloc[:24, :]
    coef_T.columns = y.columns
    coef_T["Cluster"] = np.arange(ncl) + 1
    coef_T = pd.melt(coef_T, id_vars="Cluster", value_vars=list(coef_T.columns[:-1]), var_name=["Cell Line"], value_name="Coefficient")
    sns.barplot(x="Cluster", y="Coefficient", hue="Cell Line", data=coef_T, ax=ax[0])
    ax[0].get_legend().remove()
    ax[0].set_title("Tumor Clusters")
    ax[0].set_ylim(-1.5, 2.5)

    coef_NAT = pd.DataFrame(reg.coef_.T).iloc[24:, :]
    coef_NAT.columns = y.columns
    coef_NAT["Cluster"] = np.arange(ncl) + 1
    coef_NAT = pd.melt(coef_NAT, id_vars="Cluster", value_vars=list(coef_NAT.columns[:-1]), var_name=["Cell Line"], value_name="Coefficient")
    sns.barplot(x="Cluster", y="Coefficient", hue="Cell Line", data=coef_NAT, ax=ax[1])
    ax[1].get_legend().remove()
    ax[1].set_title("NAT Clusters")
    ax[1].set_ylim(-1.5, 2.5)

    # Add r2 coef
    textstr = "$r2 score$ = " + str(np.round(r2_score(y, reg.predict(centers)), 4))
    props = dict(boxstyle="square", facecolor="none", alpha=0.5, edgecolor="black")
    ax[1].text(0.65, 0.10, textstr, transform=ax[1].transAxes, verticalalignment="top", bbox=props, fontsize=10)<|MERGE_RESOLUTION|>--- conflicted
+++ resolved
@@ -23,11 +23,7 @@
 def makeFigure():
     """Get a list of the axis objects and create a figure"""
     # Get list of axis objects
-<<<<<<< HEAD
     ax, f = getSetup((17, 10), (3, 3), multz={7:1})
-=======
-    ax, f = getSetup((17, 10), (3, 3))
->>>>>>> 1167c4dc
 
     # Set plotting format
     sns.set(style="whitegrid", font_scale=1.2, color_codes=True, palette="colorblind", rc={"grid.linestyle": "dotted", "axes.linewidth": 0.6})
@@ -71,11 +67,7 @@
     plotMotifs(motifs, titles=["Cluster 6", "Cluster 9", "Cluster 20"], axes=ax[4:7])
 
     # plot Upstream Kinases
-<<<<<<< HEAD
     plotUpstreamKinase_heatmap(model, [6, 9, 20], ax[7])
-=======
-    plotUpstreamKinases(model, ax=ax[7:9], clusters_=[6, 9, 20], n_components=4, pX=1)
->>>>>>> 1167c4dc
 
     return f
 
