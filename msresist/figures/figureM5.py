"""
This creates Figure 5.
"""

import pickle
import numpy as np
import pandas as pd
import seaborn as sns
import matplotlib.pyplot as plt
from sklearn.linear_model import MultiTaskLassoCV
from sklearn.preprocessing import StandardScaler
from sklearn.metrics import r2_score
from .common import subplotLabel, getSetup
from .figureM2 import SwapPatientIDs, AddTumorPerPatient
from .figureM3 import build_pval_matrix, calculate_mannW_pvals
from .figure3 import plotPCA, plotMotifs, plotUpstreamKinase_heatmap
from .figureM4 import find_patients_with_NATandTumor


def makeFigure():
    """Get a list of the axis objects and create a figure"""
    # Get list of axis objects
    ax, f = getSetup((15, 7), (2, 4), multz={2:1, 6: 1})

    # Set plotting format
    sns.set(style="whitegrid", font_scale=1.2, color_codes=True, palette="colorblind", rc={"grid.linestyle": "dotted", "axes.linewidth": 0.6})

    # Add subplot labels
    subplotLabel(ax)

    with open('msresist/data/pickled_models/binomial/CPTACmodel_BINOMIAL_CL24_W15_TMT2', 'rb') as p:
        model = pickle.load(p)[0]

    X = pd.read_csv("msresist/data/MS/CPTAC/CPTAC-preprocessedMotfis.csv").iloc[:, 1:]
    centers = pd.DataFrame(model.transform()).T
    centers.iloc[:, :] = StandardScaler(with_std=False).fit_transform(centers.iloc[:, :])
    centers = centers.T
    centers.columns = np.arange(model.ncl) + 1
    centers["Patient_ID"] = X.columns[4:]

    # Import infiltration data
    y = pd.read_csv("msresist/data/MS/CPTAC/xCellSign_minimal.csv").sort_values(by="Patient ID").dropna(axis=1)
    centers = find_patients_with_NATandTumor(centers, "Patient_ID", conc=True)
    y = find_patients_with_NATandTumor(y, "Patient ID", conc=False)
    l1 = list(centers.index)
    l2 = list(y.index)
    dif = [i for i in l1 + l2 if i not in l1 or i not in l2]
    centers = centers.drop(dif)
    assert all(centers.index.values == y.index.values), "Samples don't match"

    # Normnalize xCell data
    y.iloc[:, :] = StandardScaler().fit_transform(y.iloc[:, :])

    # Infiltration data PCA
    plotPCA(ax[:2], y.reset_index(), 2, ["Patient ID"], "Cell Line", hue_scores=None, style_scores=None, style_load=None, legendOut=False)

    # LASSO regression
    reg = MultiTaskLassoCV(cv=10, max_iter=100000, tol=1e-8).fit(centers, y)
    plot_LassoCoef_Immune(ax[2], reg, centers, y, model.ncl, s_type="Tumor")

    # plot Cluster Motifs
    pssms = model.pssms(PsP_background=False)
    motifs = [pssms[4], pssms[18]]
    plotMotifs(motifs, titles=["Cluster 5", "Cluster 19"], axes=ax[3:5])

    # plot Upstream Kinases
    plotUpstreamKinase_heatmap(model, [5, 19], ax[5])

    return f


def plot_LassoCoef_Immune(ax, reg, centers, y, ncl, s_type="Tumor"):
    """Plot LASSO coefficients of centers explaining immune infiltration"""
    # Format data for seaborn
    coef = pd.DataFrame(reg.coef_.T)
    coef.columns = y.columns
<<<<<<< HEAD
    coef["Cluster"] = list(np.arange(ncl) + 1) * 2
=======
    coef["Cluster"] = list(np.arange(24) + 1) * 2
>>>>>>> 68b2ce86
    coef["Sample"] = ["Tumor"] * ncl + ["NAT"] * ncl
    coef = pd.melt(coef, id_vars=["Cluster", "Sample"], value_vars=list(coef.columns[:-2]), var_name=["Cell Line"], value_name="Coefficient")

    if s_type:
        coef = coef[coef["Sample"] == s_type]
        ax.set_title(s_type + " samples driving Infiltration")
        sns.barplot(x="Cluster", y="Coefficient", hue="Cell Line", data=coef, ax=ax, **{"linewidth": 0.2}, **{"edgecolor": "black"})
    else:
        ax.set_title("Tumor and NAT samples driving Infiltration")
        sns.catplot(x="Cluster", y="Coefficient", hue="Cell Line", col="Sample", kind="bar", data=coef, ax=ax, **{"linewidth": 0.2}, **{"edgecolor": "black"})

<<<<<<< HEAD
    ax.legend(loc=2, prop={'size': 6}, labelspacing=0.2)
=======
    ax.legend(bbox_to_anchor=(1.05, 1), loc=2, borderaxespad=0, labelspacing=0.2) #Legend out
>>>>>>> 68b2ce86

    # Add r2 coef
    textstr = "$r2 score$ = " + str(np.round(r2_score(y, reg.predict(centers)), 4))
    props = dict(boxstyle="square", facecolor="none", alpha=0.5, edgecolor="black")
    ax.text(0.65, 0.10, textstr, transform=ax.transAxes, verticalalignment="top", bbox=props, fontsize=10)<|MERGE_RESOLUTION|>--- conflicted
+++ resolved
@@ -74,11 +74,7 @@
     # Format data for seaborn
     coef = pd.DataFrame(reg.coef_.T)
     coef.columns = y.columns
-<<<<<<< HEAD
     coef["Cluster"] = list(np.arange(ncl) + 1) * 2
-=======
-    coef["Cluster"] = list(np.arange(24) + 1) * 2
->>>>>>> 68b2ce86
     coef["Sample"] = ["Tumor"] * ncl + ["NAT"] * ncl
     coef = pd.melt(coef, id_vars=["Cluster", "Sample"], value_vars=list(coef.columns[:-2]), var_name=["Cell Line"], value_name="Coefficient")
 
@@ -90,11 +86,7 @@
         ax.set_title("Tumor and NAT samples driving Infiltration")
         sns.catplot(x="Cluster", y="Coefficient", hue="Cell Line", col="Sample", kind="bar", data=coef, ax=ax, **{"linewidth": 0.2}, **{"edgecolor": "black"})
 
-<<<<<<< HEAD
     ax.legend(loc=2, prop={'size': 6}, labelspacing=0.2)
-=======
-    ax.legend(bbox_to_anchor=(1.05, 1), loc=2, borderaxespad=0, labelspacing=0.2) #Legend out
->>>>>>> 68b2ce86
 
     # Add r2 coef
     textstr = "$r2 score$ = " + str(np.round(r2_score(y, reg.predict(centers)), 4))
