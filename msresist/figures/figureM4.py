"""
This creates Figure M4.
"""
import pickle
import numpy as np
import pandas as pd
import seaborn as sns
from scipy.stats import kruskal
from .figure3 import plotMotifs, plotUpstreamKinases
from .figureM3 import plot_clusters_binaryfeatures, build_pval_matrix, calculate_mannW_pvals
from sklearn.linear_model import LogisticRegressionCV
from ..logistic_regression import plotConfusionMatrix, plotROC
from .common import subplotLabel, getSetup


def makeFigure():
    """Get a list of the axis objects and create a figure"""
    # Get list of axis objects
    ax, f = getSetup((15, 10), (2, 3), multz={0: 1})

    # Add subplot labels
    subplotLabel(ax)

    # Phosphoproteomic aberrations associated with molecular signatures
    sns.set(style="whitegrid", font_scale=1.2, color_codes=True, palette="colorblind", rc={"grid.linestyle": "dotted", "axes.linewidth": 0.6})

    # Load Clustering Model from Figure 2
    with open('msresist/data/pickled_models/binomial/CPTACmodel_BINOMIAL_CL24_W15_TMT2', 'rb') as p:
        model = pickle.load(p)[0]

    # Regression against mutation status of driver genes and clusters
    # Import mutation status of TP53, KRAS, EGFR, and ALK fusion
    mutations = pd.read_csv("msresist/data/MS/CPTAC/Patient_Mutations.csv")
    mOI = mutations[["Sample.ID"] + list(mutations.columns)[45:54] + list(mutations.columns)[61:64]]
    mOI = mOI[~mOI["Sample.ID"].str.contains("IR")]
    y = mOI.set_index("Sample.ID")

    X = pd.read_csv("msresist/data/MS/CPTAC/CPTAC-preprocessedMotfis.csv").iloc[:, 1:]
    centers = pd.DataFrame(model.transform())
    centers.columns = list(np.arange(model.ncl) + 1)
    centers["Patient_ID"] = X.columns[4:]
<<<<<<< HEAD
    # centers = centers[~centers["Patient_ID"].str.endswith(".N")] #only tumor samples
    # y = y[~y.index.str.endswith(".N")]
=======
    centers.columns = list(np.arange(model.ncl) + 1) + ["Patient_ID"]
    cc = centers[~centers["Patient_ID"].str.endswith(".N")]  # only tumor samples
    yy = y[~y.index.str.endswith(".N")]
>>>>>>> f695753a

    # Logistic Regression
    # lr = LogisticRegressionCV(cv=4, solver="liblinear", n_jobs=-1, penalty="l1", class_weight="balanced")
    lr = LogisticRegressionCV(cv=4, solver="saga", max_iter=10000, n_jobs=-1, penalty="elasticnet", class_weight="balanced", l1_ratios=[0.2, 0.9])

    # TP53 mutation status
    centers["TP53 status"] = y["TP53.mutation.status"].values
    pvals = calculate_mannW_pvals(centers, "TP53 status", 1, 0)
    pvals = build_pval_matrix(model.ncl, pvals)
    plot_clusters_binaryfeatures(centers, "TP53 status", ax[0], pvals=pvals)
    plotROC(ax[1], lr, centers.iloc[:, :-2].values, centers["TP53 status"], cv_folds=4)

    # plot Cluster Motifs
    pssms = model.pssms(PsP_background=False)
    motifs = [pssms[11], pssms[18]]
    plotMotifs(motifs, [-5, -4, -3, -2, -1, 0, 1, 2, 3, 4, 5], titles=["Cluster 12", "Cluster 19"], axes=ax[2:4])

    # plot Upstream Kinases
    plotUpstreamKinases(model, ax=ax[4], clusters_=[12, 19], n_components=2, pX=1)

<<<<<<< HEAD
=======
    # EGFRmut + ALKfus
    # predict_mutants(ax[5:8], model.transform(), y, lr1, "EGFR.mutation.status", mutant2="ALK.fusion")
    # cc["EGFRm/ALKf"] = merge_binary_vectors(y, "EGFR.mutation.status", "ALK.fusion").iloc[cc.index]
    # plot_clusters_binaryfeatures(cc, "EGFRm/ALKf", ax[8])
    # pvals = build_pval_matrix(calculate_mannW_pvals(cc, "EGFRm/ALKf", 1, 0), model.ncl)
    # sns.barplot(x="p-value", y="Clusters", data=pvals, hue="Significant", orient="h", ax=ax[9])
    # cc = cc.drop("EGFRm/ALKf", axis=1)

    # STK11
    # predict_mutants(ax[10:13], model.transform(), y, lr2, "STK11.mutation.status")
    # cc["STK11"] = yy["STK11.mutation.status"].values
    # plot_clusters_binaryfeatures(cc, "STK11", ax[13])
    # pvals = build_pval_matrix(calculate_mannW_pvals(cc, "STK11", 1, 0), model.ncl)
    # sns.barplot(x="p-value", y="Clusters", data=pvals, hue="Significant", orient="h", ax=ax[14])

>>>>>>> f695753a
    return f


def merge_binary_vectors(y, mutant1, mutant2):
    """Merge binary mutation status vectors to identify all patients having one of the two mutations"""
    y1 = y[mutant1]
    y2 = y[mutant2]
    y_ = np.zeros(y.shape[0])
    for binary in [y1, y2]:
        indices = [i for i, x in enumerate(binary) if x == 1]
        y_[indices] = 1
    return pd.Series(y_)<|MERGE_RESOLUTION|>--- conflicted
+++ resolved
@@ -39,14 +39,10 @@
     centers = pd.DataFrame(model.transform())
     centers.columns = list(np.arange(model.ncl) + 1)
     centers["Patient_ID"] = X.columns[4:]
-<<<<<<< HEAD
-    # centers = centers[~centers["Patient_ID"].str.endswith(".N")] #only tumor samples
-    # y = y[~y.index.str.endswith(".N")]
-=======
+
     centers.columns = list(np.arange(model.ncl) + 1) + ["Patient_ID"]
     cc = centers[~centers["Patient_ID"].str.endswith(".N")]  # only tumor samples
     yy = y[~y.index.str.endswith(".N")]
->>>>>>> f695753a
 
     # Logistic Regression
     # lr = LogisticRegressionCV(cv=4, solver="liblinear", n_jobs=-1, penalty="l1", class_weight="balanced")
@@ -67,24 +63,6 @@
     # plot Upstream Kinases
     plotUpstreamKinases(model, ax=ax[4], clusters_=[12, 19], n_components=2, pX=1)
 
-<<<<<<< HEAD
-=======
-    # EGFRmut + ALKfus
-    # predict_mutants(ax[5:8], model.transform(), y, lr1, "EGFR.mutation.status", mutant2="ALK.fusion")
-    # cc["EGFRm/ALKf"] = merge_binary_vectors(y, "EGFR.mutation.status", "ALK.fusion").iloc[cc.index]
-    # plot_clusters_binaryfeatures(cc, "EGFRm/ALKf", ax[8])
-    # pvals = build_pval_matrix(calculate_mannW_pvals(cc, "EGFRm/ALKf", 1, 0), model.ncl)
-    # sns.barplot(x="p-value", y="Clusters", data=pvals, hue="Significant", orient="h", ax=ax[9])
-    # cc = cc.drop("EGFRm/ALKf", axis=1)
-
-    # STK11
-    # predict_mutants(ax[10:13], model.transform(), y, lr2, "STK11.mutation.status")
-    # cc["STK11"] = yy["STK11.mutation.status"].values
-    # plot_clusters_binaryfeatures(cc, "STK11", ax[13])
-    # pvals = build_pval_matrix(calculate_mannW_pvals(cc, "STK11", 1, 0), model.ncl)
-    # sns.barplot(x="p-value", y="Clusters", data=pvals, hue="Significant", orient="h", ax=ax[14])
-
->>>>>>> f695753a
     return f
 
 
