"""
This creates Figure 6: Benchmarking upstream kinases from EBDT (Hijazi et al Nat Biotech 2020) in breast cancer
"""

import pickle
import numpy as np
import pandas as pd
import seaborn as sns
from ..validations import preprocess_ebdt_mcf7
from .common import subplotLabel, getSetup
from .figure1 import plotPCA_scoresORloadings
from .figure2 import plotPCA, plotDistanceToUpstreamKinase
from ..validations import plotSubstratesPerCluster


def makeFigure():
    """Get a list of the axis objects and create a figure"""
    # Get list of axis objects
    ax, f = getSetup((12, 6), (2, 3), multz={3: 1})

    # Add subplot labels
    subplotLabel(ax)

    # Set plotting format
    sns.set(style="whitegrid", font_scale=1.2, color_codes=True, palette="colorblind", rc={"grid.linestyle": "dotted", "axes.linewidth": 0.6})

    x = preprocess_ebdt_mcf7()
    with open('msresist/data/pickled_models/ebdt_mcf7_binom_CL20_W5', 'rb') as m:
        model = pickle.load(m)

    centers = pd.DataFrame(model.transform())
    centers.columns = np.arange(model.ncl) + 1
    centers.insert(0, "Inhibitor", x.columns[3:])
    centers["Inhibitor"] = [s.split(".")[1].split(".")[0] for s in centers["Inhibitor"]]

    # PCA
    AKTi = ["Torin1", "HS173", "GDC0941", "Ku0063794", "AZ20", "MK2206", "AZD5363", "GDC0068", "AZD6738", "AT13148", "Edelfosine", "GF109203X"]
    centers["AKTi"] = [drug in AKTi for drug in centers["Inhibitor"]]
    plotPCA(ax[:2], centers, 2, ["Inhibitor", "AKTi"], "Cluster", hue_scores="AKTi")
    ax[0].legend(loc='lower left', prop={'size': 9}, title="AKTi")

    # Upstream Kinases
    plotDistanceToUpstreamKinase(model, [1], ax[2], num_hits=1)

    # first plot heatmap of clusters
    ax[3].axis("off")

    # Substrates bar plot
    plotSubstratesPerCluster(x, model, "Akt1", ax[4])

    return f

<<<<<<< HEAD

def plotSubstratesPerCluster(x, model, kinase, ax):
    """Plot normalized number of substrates of a given kinase per cluster."""
    # Refine PsP K-S data set
    ks = pd.read_csv("msresist/data/Validations/Kinase_Substrate_Dataset.csv")
    ks = ks[
        (ks["KINASE"] == "Akt1") &
        (ks["IN_VIVO_RXN"] == "X") &
        (ks["IN_VIVO_RXN"] == "X") &
        (ks["KIN_ORGANISM"] == "human") &
        (ks["SUB_ORGANISM"] == "human")
    ]

    # Count matching substrates per cluster and normalize by cluster size
    x["cluster"] = model.labels()
    counters = {}
    for i in range(1, max(x["cluster"]) + 1):
        counter = 0
        cl = x[x["cluster"] == i]
        put_sub = list(zip(list(cl["gene"]), list(list(cl["pos"]))))
        psp = list(zip(list(ks["SUB_GENE"]), list(ks["SUB_MOD_RSD"])))
        for sub_pos in put_sub:
            if sub_pos in psp:
                counter += 1
        counters[i] = counter / cl.shape[0]

    # Plot
    data = pd.DataFrame()
    data["Cluster"] = counters.keys()
    data["Normalized substrate count"] = counters.values()
    sns.barplot(data=data, x="Cluster", y="Normalized substrate count", color="darkblue", ax=ax, **{"linewidth": 0.5, "edgecolor": "k"})
    ax.set_title(kinase + " Substrate Enrichment")
=======
>>>>>>> e02a2dc1
<|MERGE_RESOLUTION|>--- conflicted
+++ resolved
@@ -48,40 +48,4 @@
     # Substrates bar plot
     plotSubstratesPerCluster(x, model, "Akt1", ax[4])
 
-    return f
-
-<<<<<<< HEAD
-
-def plotSubstratesPerCluster(x, model, kinase, ax):
-    """Plot normalized number of substrates of a given kinase per cluster."""
-    # Refine PsP K-S data set
-    ks = pd.read_csv("msresist/data/Validations/Kinase_Substrate_Dataset.csv")
-    ks = ks[
-        (ks["KINASE"] == "Akt1") &
-        (ks["IN_VIVO_RXN"] == "X") &
-        (ks["IN_VIVO_RXN"] == "X") &
-        (ks["KIN_ORGANISM"] == "human") &
-        (ks["SUB_ORGANISM"] == "human")
-    ]
-
-    # Count matching substrates per cluster and normalize by cluster size
-    x["cluster"] = model.labels()
-    counters = {}
-    for i in range(1, max(x["cluster"]) + 1):
-        counter = 0
-        cl = x[x["cluster"] == i]
-        put_sub = list(zip(list(cl["gene"]), list(list(cl["pos"]))))
-        psp = list(zip(list(ks["SUB_GENE"]), list(ks["SUB_MOD_RSD"])))
-        for sub_pos in put_sub:
-            if sub_pos in psp:
-                counter += 1
-        counters[i] = counter / cl.shape[0]
-
-    # Plot
-    data = pd.DataFrame()
-    data["Cluster"] = counters.keys()
-    data["Normalized substrate count"] = counters.values()
-    sns.barplot(data=data, x="Cluster", y="Normalized substrate count", color="darkblue", ax=ax, **{"linewidth": 0.5, "edgecolor": "k"})
-    ax.set_title(kinase + " Substrate Enrichment")
-=======
->>>>>>> e02a2dc1
+    return f