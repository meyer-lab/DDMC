--- conflicted
+++ resolved
@@ -18,14 +18,10 @@
 def makeFigure():
     """Get a list of the axis objects and create a figure"""
     # Get list of axis objects
-<<<<<<< HEAD
     ax, f = getSetup((14, 7), (2, 4), multz={0: 1})
 
     # Set plotting format
     sns.set(style="whitegrid", font_scale=1.2, color_codes=True, palette="colorblind", rc={"grid.linestyle": "dotted", "axes.linewidth": 0.6})
-=======
-    ax, f = getSetup((12, 6), (2, 3), multz={3: 1})
->>>>>>> 0d531185
 
     # Add subplot labels
     subplotLabel(ax)
@@ -80,7 +76,6 @@
     # Re-define centers
     centers = pd.DataFrame(model.transform())
     centers.columns = np.arange(model.ncl) + 1
-<<<<<<< HEAD
     centers["Patient_ID"] = X.columns[4:]
     centers = centers.loc[~centers["Patient_ID"].str.endswith(".N"), :].sort_values(by="Patient_ID").set_index("Patient_ID")
 
@@ -96,10 +91,6 @@
     y = y.replace("Cold-tumor enriched", 0)
     y = y.replace("Hot-tumor enriched", 1)
     y = np.squeeze(y)
-=======
-    centers.insert(0, "Inhibitor", x.columns[3:])
-    centers["Inhibitor"] = [s.split(".")[1].split(".")[0] for s in centers["Inhibitor"]]
->>>>>>> 0d531185
 
     # Remove NAT-enriched samples
     centers = centers.drop(y[y == "NAT enriched"].index)
@@ -120,10 +111,7 @@
     plotROC(ax[4], lr, centers.values, y, cv_folds=4, title="ROC TIIC")
     plotClusterCoefficients(ax[5], lr.fit(centers, y.values), xlabels=coi, title="TIIC")
 
-<<<<<<< HEAD
     # plot Upstream Kinases
     plotDistanceToUpstreamKinase(model, [11, 19, 21, 24], ax[6], num_hits=3)
 
-=======
->>>>>>> 0d531185
     return f