"""Guassian Mixture Model functions to determine cluster assignments based on phosphorylation levels."""


import numpy as np
from pomegranate import GeneralMixtureModel, NormalDistribution
from sklearn.mixture import GaussianMixture
from msresist.motifs import ForegroundSeqs


def gmm_initialize(X, ncl, distance_method, gmm_method):
    """ Return peptides data set including its labels and pvalues matrix. """
    d = X.select_dtypes(include=['float64'])
    labels, gmm_pred = [0, 0, 0], [np.nan]

    if gmm_method == "pom":
        while len(set(labels)) < ncl or True in np.isnan(gmm_pred):
<<<<<<< HEAD
            gmm = GeneralMixtureModel.from_samples(NormalDistribution, 
                                                   X=d, n_components=ncl, 
=======
            gmm = GeneralMixtureModel.from_samples(NormalDistribution,
                                                   X=d, n_components=ncl,
                                                   n_jobs=-1,
>>>>>>> 6af76703
                                                   max_iterations=1)
            labels = gmm.predict(d)
            gmm_pred = gmm.predict_proba(d)

    elif gmm_method == "sklearn":
        gmm = GaussianMixture(n_components=ncl, max_iter=1).fit(d)
        labels = gmm.predict(d)
        gmm_pred = gmm.predict_proba(d)

    gmmp = GmmpCompatibleWithSeqScores(gmm_pred, distance_method)

    X["GMM_cluster"] = labels
    init_clusters = [ForegroundSeqs(list(X[X["GMM_cluster"] == i]["Sequence"])) for i in range(ncl)]
    return gmm, init_clusters, gmmp


def m_step(d, gmm, gmmp_hard, gmm_method):
    """ Bypass gmm fitting step by working directly with the distribution objects. """
    if gmm_method == "pom":
        for i in range(gmmp_hard.shape[1]):
            weights = gmmp_hard[:, i]
            gmm.distributions[i].fit(d, weights=weights)

    elif gmm_method == "sklearn":
        gmm._m_step(d, gmmp_hard)


def GmmpCompatibleWithSeqScores(gmm_pred, distance_method):
    """ Make data and sequencec scores as close in magnitude as possible. """
    if distance_method == "PAM250":
        gmmp = gmm_pred * 100
    elif distance_method == "Binomial":
        gmm_pred[gmm_pred == 1] = 0.9999999999999
        gmmp = np.log(1 - gmm_pred)
    return gmmp<|MERGE_RESOLUTION|>--- conflicted
+++ resolved
@@ -14,14 +14,8 @@
 
     if gmm_method == "pom":
         while len(set(labels)) < ncl or True in np.isnan(gmm_pred):
-<<<<<<< HEAD
             gmm = GeneralMixtureModel.from_samples(NormalDistribution, 
                                                    X=d, n_components=ncl, 
-=======
-            gmm = GeneralMixtureModel.from_samples(NormalDistribution,
-                                                   X=d, n_components=ncl,
-                                                   n_jobs=-1,
->>>>>>> 6af76703
                                                    max_iterations=1)
             labels = gmm.predict(d)
             gmm_pred = gmm.predict_proba(d)
