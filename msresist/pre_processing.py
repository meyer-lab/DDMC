--- conflicted
+++ resolved
@@ -36,21 +36,12 @@
 
     if motifs:
         ABC_conc_mc = pYmotifs(ABC_conc_mc, ABC_names)
-<<<<<<< HEAD
-
-    ABC_conc_mc = MergeDfbyMean(ABC_conc_mc.copy(), filesin[0].columns[2:], ['Master Protein Descriptions', 'peptide-phosphosite'])
-    ABC_conc_mc = ABC_conc_mc.reset_index()[filesin[0].columns]
-
-    if Vfilter:
-        ABC_conc_mc = VFilter(ABC_conc_mc)
-=======
         
     if Vfilter:
         ABC_conc_mc = VFilter(ABC_conc_mc)
 
     ABC_conc_mc = MergeDfbyMean(ABC_conc_mc.copy(), filesin[0].columns[2:], ['Master Protein Descriptions', 'peptide-phosphosite'])
     ABC_conc_mc = ABC_conc_mc.reset_index()[filesin[0].columns]
->>>>>>> 76e10f3e
 
     if FCfilter:
         ABC_conc_mc = FoldChangeFilter(ABC_conc_mc)
