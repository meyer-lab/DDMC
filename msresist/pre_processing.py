""" This scripts handles all the pre-processing required to merge and transform the raw mass spec biological replicates. """

import os
import numpy as np
import pandas as pd
from scipy import stats
from .sequence_analysis import FormatName, pYmotifs


path = os.path.dirname(os.path.abspath(__file__))


###-------------------------- Pre-processing Raw Data --------------------------###


def preprocessing(A_r=True, B_r=True, C_r=True, motifs=False, Vfilter=False, FCfilter=False, log2T=False, rawdata=False):
    """ Input: Raw MS bio-replicates. Output: Mean-centered merged data set.
    1. Concatenation, 2. log-2 transformation, 3. Mean-Center, 4. Merging, 5. Fold-change,
    6. Filters: 'Vfilter' filters by correlation when 2 overlapping peptides or std cutoff if >= 3.
    Note 1: 'motifs' redefines peptide sequences as XXXXXyXXXXX which affects merging.
    Note 2: Data is converted back to linear scale before filtering so 'log2T=True' to use log-scale for analysis."""
    filesin = list()

    if A_r:
        filesin.append(pd.read_csv(os.path.join(path, "./data/Raw/20180817_JG_AM_TMT10plex_R1_psms_raw.csv"), header=0))
    if B_r:
        filesin.append(pd.read_csv(os.path.join(path, "./data/Raw/20190214_JG_AM_PC9_AXL_TMT10_AC28_R2_PSMs_raw.csv"), header=0))
    if C_r:
        filesin.append(pd.read_csv(os.path.join(path, "./data/Raw/CombinedBR3_TR1&2_raw.csv"), header=0))

    ABC = MeanCenter(Log2T(pd.concat(filesin)))
    merging_indices = list(ABC.columns[:3])

    ABC_names = FormatName(ABC)
    ABC["Protein"] = ABC_names

    if rawdata:
        return ABC

    if motifs:
        ABC = pYmotifs(ABC, ABC_names)
        merging_indices = list(ABC.columns[:3]) + [ABC.columns[-1]]

    if Vfilter:
        ABC = VFilter(ABC, merging_indices)
        merging_indices += ["r2_Std", "BioReps"]

<<<<<<< HEAD
    ABC = MergeDfbyMean(ABC.copy(), ABC.iloc[3:13], merging_indices).reset_index()[merging_indices[:3]+list(filesin[0].columns[3:13])+merging_indices[3:]]
=======
    ABC = MergeDfbyMean(ABC.copy(), ABC.iloc[3:13], merging_indices).reset_index()[merging_indices[:3] + list(filesin[0].columns[3:13]) + merging_indices[3:]]
>>>>>>> 073ef957

    if FCfilter:
        ABC = FoldChangeFilter(ABC)

    if not log2T:
        ABC = LinearFoldChange(ABC)

<<<<<<< HEAD
    return ABC[merging_indices+list(filesin[0].columns[3:13])]
=======
    return ABC[merging_indices + list(filesin[0].columns[3:13])]
>>>>>>> 073ef957


def MergeDfbyMean(X, values, indices):
    """ Compute mean across duplicates. """
    return pd.pivot_table(X, values=values, index=indices, aggfunc=np.mean)


def LinearFoldChange(X):
    """ Convert to linear fold-change from log2 mean-centered. """
    X.iloc[:, 3:13] = pd.DataFrame(np.power(2, X.iloc[:, 3:13])).div(np.power(2, X.iloc[:, 3]), axis=0)
    return X


def FoldChangeToControl(X):
    """ Convert to fold-change to control. """
<<<<<<< HEAD
    X.iloc[:, 3:13] = X.iloc[:, 3:13].div(X.iloc[:, 3], axis=0)
=======
    X.iloc[:, 3:13] = X.iloc[:, 3:13].div(X.iloc[:, 2], axis=0)
>>>>>>> 073ef957
    return X


def Log2T(X):
    """ Convert to log2 scale keeping original sign. """
    X.iloc[:, 3:13] = np.log2(X.iloc[:, 3:13])
    return X


def MeanCenter(X):
    """ Mean centers each row of values. logT also optionally log2-transforms. """
    X.iloc[:, 3:13] = X.iloc[:, 3:13].sub(X.iloc[:, 3:13].mean(axis=1), axis=0)
    return X


def VarianceFilter(X, varCut=0.1):
    """ Filter rows for those containing more than cutoff variance. Variance across conditions per peptide.
    Note this should only be used with log-scaled, mean-centered data. """
    Xidx = np.var(X.iloc[:, 3:13].values, axis=1) > varCut
    return X.iloc[Xidx, :]  # .iloc keeps only those peptide labeled as "True"


def FoldChangeFilter(X):
    """ Filter rows for those containing more than a two-fold change.
    Note this should only be used with linear-scale data normalized to the control. """
    XX = LinearFoldChange(X.copy())
    Xidx = np.any(XX.iloc[:, 3:13].values <= 0.5, axis=1) | np.any(XX.iloc[:, 3:13].values >= 2.0, axis=1)
    return X.iloc[Xidx, :]


###------------ Filter by variance (stdev or range/pearson's) ------------------###


def VFilter(ABC, merging_indices):
    """ Filter based on variability across recurrent peptides in MS biological replicates """
    NonRecPeptides, CorrCoefPeptides, StdPeptides = MapOverlappingPeptides(ABC)

    NonRecTable = BuildMatrix(NonRecPeptides, ABC)
<<<<<<< HEAD
    NonRecTable = NonRecTable.assign(BioReps=list("1"*NonRecTable.shape[0]))
    NonRecTable = NonRecTable.assign(r2_Std=list(["NA"]*NonRecTable.shape[0]))

    CorrCoefPeptides = BuildMatrix(CorrCoefPeptides, ABC)
    DupsTable = CorrCoefFilter(CorrCoefPeptides)
    DupsTable = MergeDfbyMean(DupsTable, DupsTable.iloc[3:13], list(merging_indices)+["r2_Std"])
    DupsTable = DupsTable.assign(BioReps=list("2"*DupsTable.shape[0])).reset_index()

    StdPeptides = BuildMatrix(StdPeptides, ABC)
    TripsTable = TripsMeanAndStd(StdPeptides, list(merging_indices)+["BioReps"])
=======
    NonRecTable = NonRecTable.assign(BioReps=list("1" * NonRecTable.shape[0]))
    NonRecTable = NonRecTable.assign(r2_Std=list(["NA"] * NonRecTable.shape[0]))

    CorrCoefPeptides = BuildMatrix(CorrCoefPeptides, ABC)
    DupsTable = CorrCoefFilter(CorrCoefPeptides)
    DupsTable = MergeDfbyMean(DupsTable, DupsTable.iloc[3:13], list(merging_indices) + ["r2_Std"])
    DupsTable = DupsTable.assign(BioReps=list("2" * DupsTable.shape[0])).reset_index()

    StdPeptides = BuildMatrix(StdPeptides, ABC)
    TripsTable = TripsMeanAndStd(StdPeptides, list(merging_indices) + ["BioReps"])
>>>>>>> 073ef957
    TripsTable = FilterByStdev(TripsTable)

#         ABC_mc = pd.concat([DupsTable, TripsTable])   # Leaving non-overlapping peptides out
    ABC = pd.concat([NonRecTable, DupsTable, TripsTable])  # Including non-overlapping peptides
    return ABC


def MapOverlappingPeptides(ABC):
    """ Find recurrent peptides across biological replicates. Grouping those showing up 2 to later calculate
    correlation, those showing up >= 3 to take the std. Those showing up 1 can be included or not in the final data set.
    Final dfs are formed by 'Name', 'Peptide', '#Recurrences'. """
    dups = pd.pivot_table(ABC, index=["Protein", "Sequence"], aggfunc="size").sort_values()
    #     dups_counter = {i: list(dups).count(i) for i in list(dups)}
    dups = pd.DataFrame(dups).reset_index()
    dups.columns = [ABC.columns[1], ABC.columns[0], "Recs"]
    NonRecPeptides = dups[dups["Recs"] == 1]
    RangePeptides = dups[dups["Recs"] == 2]
    StdPeptides = dups[dups["Recs"] >= 3]
    return NonRecPeptides, RangePeptides, StdPeptides


def BuildMatrix(peptides, ABC):
    """ Map identified recurrent peptides in the concatenated data set to generate complete matrices with values.
    If recurrent peptides = 2, the correlation coefficient is included in a new column. """
    corrcoefs, peptideslist, bioReps = [], [], []
    for idx, seq in enumerate(peptides.iloc[:, 1]):
        name = peptides.iloc[idx, 0]
        pepts = ABC.reset_index().set_index(["Sequence", "Protein"], drop=False).loc[seq, name]
        pepts = pepts.iloc[:, 1:]
        names = pepts.iloc[:, 0]
        if name == "(blank)":
            continue
        if len(pepts) == 1:
            peptideslist.append(pepts.iloc[0, :])
        elif len(pepts) == 2 and len(set(names)) == 1:
            fc = LinearFoldChange(pepts.iloc[:, 3:13].copy())
            corrcoef, _ = stats.pearsonr(fc.iloc[0, 3:13], fc.iloc[1, 3:13])
            for i in range(len(pepts)):
                corrcoefs.append(np.round(corrcoef, decimals=2))
                peptideslist.append(pepts.iloc[i, :])
        elif len(pepts) >= 3 and len(set(names)) == 1:
            for i in range(len(pepts)):
                peptideslist.append(pepts.iloc[i, :])
                bioReps.append(len(pepts))
        else:
            print("check this", pepts)

    if corrcoefs:
        matrix = pd.DataFrame(peptideslist).reset_index(drop=True).assign(r2_Std=corrcoefs)

    elif bioReps:
        matrix = pd.DataFrame(peptideslist).reset_index(drop=True).assign(BioReps=bioReps)

    else:
        matrix = pd.DataFrame(peptideslist).reset_index(drop=True)

    return matrix


def CorrCoefFilter(X, corrCut=0.6):
    """ Filter rows for those containing more than a correlation threshold. """
    Xidx = X.iloc[:, -1].values >= corrCut
    return X.iloc[Xidx, :]


def DupsMeanAndRange(duplicates, header):
    """ Merge all duplicates by mean and range across conditions. Note this builds a multilevel header
    meaning we have 2 values for each condition (eg within Erlotinib -> Mean | Range). """
    func_dup = {}
    for i in header[3:13]:
        func_dup[i] = np.mean, np.ptp
    ABC_dups_avg = pd.pivot_table(duplicates, values=header[3:13], index=["Protein", "Sequence"], aggfunc=func_dup)
    ABC_dups_avg = ABC_dups_avg.reset_index()[header]
    return ABC_dups_avg


def TripsMeanAndStd(triplicates, merging_indices):
    """ Merge all triplicates by mean and standard deviation across conditions. Note this builds a multilevel header
    meaning we have 2 values for each condition (eg within Erlotinib -> Mean | Std). """
    func_tri = {}
    for i in triplicates.columns[3:13]:
        func_tri[i] = np.mean, np.std
    X = pd.pivot_table(triplicates, values=triplicates.columns[3:13], index=merging_indices, aggfunc=func_tri)
    return X.reset_index()


def FilterByRange(X, rangeCut=0.4):
    """ Filter rows for those containing more than a range threshold. """
    Rg = X.iloc[:, X.columns.get_level_values(1) == "ptp"]
    Xidx = np.all(Rg.values <= rangeCut, axis=1)
    return X.iloc[Xidx, :]


def FilterByStdev(X, stdCut=0.4):
    """ Filter rows for those containing more than a standard deviation threshold. """
    Stds = X.iloc[:, X.columns.get_level_values(1) == "std"]
    StdMeans = list(np.round(Stds.mean(axis=1), decimals=2))
    Xidx = np.all(Stds.values <= stdCut, axis=1)
    if X.columns[3][0] == "Position":
        Means = pd.concat([X.iloc[:, :5], X.iloc[:, X.columns.get_level_values(1) == "mean"]], axis=1)
    else:
        Means = pd.concat([X.iloc[:, :4], X.iloc[:, X.columns.get_level_values(1) == "mean"]], axis=1)
    Means.columns = Means.iloc[Xidx, :].columns.droplevel(1)
    return Means.assign(r2_Std=StdMeans)


def peptidefinder(X, loc, name=False, peptide=False):
    """ Search for a specific peptide either by name or sequence. """
    if name:
        found = X[X["Protein"].str.contains(loc)]
    if peptide:
        found = X[X["Sequence"].str.contains(loc)]
    return found<|MERGE_RESOLUTION|>--- conflicted
+++ resolved
@@ -45,11 +45,7 @@
         ABC = VFilter(ABC, merging_indices)
         merging_indices += ["r2_Std", "BioReps"]
 
-<<<<<<< HEAD
-    ABC = MergeDfbyMean(ABC.copy(), ABC.iloc[3:13], merging_indices).reset_index()[merging_indices[:3]+list(filesin[0].columns[3:13])+merging_indices[3:]]
-=======
     ABC = MergeDfbyMean(ABC.copy(), ABC.iloc[3:13], merging_indices).reset_index()[merging_indices[:3] + list(filesin[0].columns[3:13]) + merging_indices[3:]]
->>>>>>> 073ef957
 
     if FCfilter:
         ABC = FoldChangeFilter(ABC)
@@ -57,12 +53,7 @@
     if not log2T:
         ABC = LinearFoldChange(ABC)
 
-<<<<<<< HEAD
-    return ABC[merging_indices+list(filesin[0].columns[3:13])]
-=======
     return ABC[merging_indices + list(filesin[0].columns[3:13])]
->>>>>>> 073ef957
-
 
 def MergeDfbyMean(X, values, indices):
     """ Compute mean across duplicates. """
@@ -77,11 +68,7 @@
 
 def FoldChangeToControl(X):
     """ Convert to fold-change to control. """
-<<<<<<< HEAD
     X.iloc[:, 3:13] = X.iloc[:, 3:13].div(X.iloc[:, 3], axis=0)
-=======
-    X.iloc[:, 3:13] = X.iloc[:, 3:13].div(X.iloc[:, 2], axis=0)
->>>>>>> 073ef957
     return X
 
 
@@ -120,18 +107,6 @@
     NonRecPeptides, CorrCoefPeptides, StdPeptides = MapOverlappingPeptides(ABC)
 
     NonRecTable = BuildMatrix(NonRecPeptides, ABC)
-<<<<<<< HEAD
-    NonRecTable = NonRecTable.assign(BioReps=list("1"*NonRecTable.shape[0]))
-    NonRecTable = NonRecTable.assign(r2_Std=list(["NA"]*NonRecTable.shape[0]))
-
-    CorrCoefPeptides = BuildMatrix(CorrCoefPeptides, ABC)
-    DupsTable = CorrCoefFilter(CorrCoefPeptides)
-    DupsTable = MergeDfbyMean(DupsTable, DupsTable.iloc[3:13], list(merging_indices)+["r2_Std"])
-    DupsTable = DupsTable.assign(BioReps=list("2"*DupsTable.shape[0])).reset_index()
-
-    StdPeptides = BuildMatrix(StdPeptides, ABC)
-    TripsTable = TripsMeanAndStd(StdPeptides, list(merging_indices)+["BioReps"])
-=======
     NonRecTable = NonRecTable.assign(BioReps=list("1" * NonRecTable.shape[0]))
     NonRecTable = NonRecTable.assign(r2_Std=list(["NA"] * NonRecTable.shape[0]))
 
@@ -142,7 +117,6 @@
 
     StdPeptides = BuildMatrix(StdPeptides, ABC)
     TripsTable = TripsMeanAndStd(StdPeptides, list(merging_indices) + ["BioReps"])
->>>>>>> 073ef957
     TripsTable = FilterByStdev(TripsTable)
 
 #         ABC_mc = pd.concat([DupsTable, TripsTable])   # Leaving non-overlapping peptides out
