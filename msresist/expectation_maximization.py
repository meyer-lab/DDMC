--- conflicted
+++ resolved
@@ -36,11 +36,7 @@
             dists.append(IndependentComponentsDistribution(nDist + [seqDist.copy()]))
 
         gmm = GeneralMixtureModel(dists)
-<<<<<<< HEAD
-        gmm.fit(d, stop_threshold=10, max_iterations=50, verbose=True, n_jobs=-2)
-=======
         gmm.fit(d, max_iterations=50, verbose=True)
->>>>>>> ae6268be
         scores = gmm.predict_proba(d)
 
         if np.all(np.isfinite(scores)):
