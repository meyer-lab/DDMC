--- conflicted
+++ resolved
@@ -16,7 +16,6 @@
     d = np.array(data.T)
 
     # Initialize model
-<<<<<<< HEAD
     gmm, gmmp = gmm_initialize(X, ncl)
     scores = gmmp
 
@@ -32,13 +31,6 @@
         elif distance_method == "PAM250":
             # Compute all pairwise distances and generate seq vs seq to score dictionary
             background = MotifPam250Scores(seqs)
-=======
-    gmm_converge, gmm, cl_seqs, gmmp, labels = gmm_initialize(X, ncl)
-    if not gmm_converge:
-        return (gmm_converge, False), np.nan, np.nan, np.nan, np.nan, np.nan, np.nan
-    if isinstance(background, bool):
-        background = GenerateSeqBackgroundAndPAMscores(X["Sequence"], distance_method)
->>>>>>> a131a170
 
     # EM algorithm
     for n_iter in range(max_n_iter):
