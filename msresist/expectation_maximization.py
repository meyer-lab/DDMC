--- conflicted
+++ resolved
@@ -18,10 +18,7 @@
         products.append([cl_seqs, labels, score, n_iter, gmmp, wins])
 
     idx = np.argmax(scores)
-<<<<<<< HEAD
 
-=======
->>>>>>> d9fb1f9b
     return products[idx][0], products[idx][1], products[idx][2], products[idx][3], products[idx][4], products[idx][5]
 
 
@@ -42,7 +39,6 @@
 
         # E step: Assignment of each peptide based on data and seq
         if distance_method == "Binomial":
-<<<<<<< HEAD
             binoM = GenerateBPM(cl_seqs, background)
             seq_scores = assignPeptidesBN(ncl, sequences, cl_seqs, background, binoM, new_labels)
         else:
@@ -54,13 +50,6 @@
         DataIdx = np.argmax(gmmp, axis=0)
         scores = np.max(final_scores, axis=0)
 
-=======
-            binoM = GenerateBPM(cl_seqs, bg_pwm)
-        else:
-            binoM = None
-
-        SeqWins, DataWins, BothWin, MixWins = 0, 0, 0, 0
->>>>>>> d9fb1f9b
         for j, motif in enumerate(sequences):
             seq_reassign[labels[j]].append(motif)
 
@@ -112,59 +101,6 @@
     return cl_seqs, np.array(labels), np.mean(scores), n_iter, gmm, wins
 
 
-<<<<<<< HEAD
-=======
-def assignPeptides(ncl, motif, distance_method, SeqWeight, gmmp, j, bg_pwm, cl_seqs, binomials, Seq1Seq2ToScore, labels):
-    """E-step––Do the peptide assignment according to sequence and data"""
-    data_scores = np.zeros(ncl,)
-    seq_scores = np.zeros(ncl,)
-    final_scores = np.zeros(ncl,)
-    # Binomial Probability Matrix distance (p-values) between foreground and background sequences
-    if distance_method == "Binomial":
-        NumMotif = TranslateMotifsToIdx(motif)
-
-        for z in range(ncl):
-            BPM_score = MeanBinomProbs(binomials[z], NumMotif)
-            seq_scores[z] = BPM_score
-            data_scores[z] = gmmp[j, z]
-            final_scores[z] = BPM_score * SeqWeight + gmmp[j, z]
-
-    # Average distance between each sequence and any cluster based on PAM250 substitution matrix
-    if distance_method == "PAM250":
-        seq_scores = np.zeros(ncl,)
-        for idx, assignments in enumerate(labels):
-            seq_scores[assignments] += Seq1Seq2ToScore[j, idx]
-
-        for z in range(ncl):
-            seq_scores[z] /= len(cl_seqs[z])  # average score per cluster
-            data_scores[z] = gmmp[j, z]
-            final_scores[z] = seq_scores[z] * SeqWeight + gmmp[j, z]
-
-    DataIdx = np.argmax(data_scores)
-    SeqIdx = np.argmax(seq_scores)
-    idx = np.argmax(final_scores)
-
-    score = final_scores[idx]
-    assert math.isnan(score) == False and math.isinf(score) == False, \
-        f"final score is either NaN or -Inf, motif = {motif}, gmmp = {gmmp}, nonzeros = {np.count_nonzero(gmmp)}"
-
-    return score, idx, SeqIdx, DataIdx
-
-
-def TrackWins(idx, SeqIdx, DataIdx, SeqWins, DataWins, BothWin, MixWins):
-    """ Assess if the finala scaled score was determined by data or sequence """
-    if SeqIdx == idx and SeqIdx != DataIdx:
-        SeqWins += 1
-    elif DataIdx == idx and DataIdx != SeqIdx:
-        DataWins += 1
-    elif DataIdx == idx and SeqIdx == idx:
-        BothWin += 1
-    else:
-        MixWins += 1
-    return SeqWins, DataWins, BothWin, MixWins
-
-
->>>>>>> d9fb1f9b
 def HardAssignments(labels, ncl):
     """ Generate a responsibility matrix with hard assignments, i.e. 1 for assignments, 0 otherwise. """
     m = np.zeros((len(labels), ncl))
@@ -187,12 +123,5 @@
     elif distance_method == "PAM250":
         # Compute all pairwise distances and generate seq vs seq to score dictionary
         seqs = [s.upper() for s in sequences]
-<<<<<<< HEAD
         bg_pwm = MotifPam250Scores(seqs)
-    return bg_pwm
-=======
-        Seq1Seq2ToScores = MotifPam250Scores(seqs)
-        bg_pwm = False
-
-    return bg_pwm, Seq1Seq2ToScores
->>>>>>> d9fb1f9b
+    return bg_pwm