"""Main Expectation-Maximization functions using gmm and binomial or pam250 to determine cluster assginments.
EM Co-Clustering Method using a PAM250 or a Binomial Probability Matrix """

import numpy as np
from sklearn.mixture import GaussianMixture
from statsmodels.multivariate.pca import PCA
from pomegranate import GeneralMixtureModel, NormalDistribution, IndependentComponentsDistribution


def EM_clustering_repeat(nRepeats=3, *params):
    output = EM_clustering(*params)

    for _ in range(nRepeats):
        output_temp = EM_clustering(*params)

        # Use the new result if it's better
        if output_temp[0] > output[0]:
            output = output_temp

    return output


def EM_clustering(data, info, ncl: int, seqWeight: float, seqDist=None, gmmIn=None):
    """ Compute EM algorithm to cluster MS data using both data info and seq info.  """
    d = np.array(data.T)

    # Indices for looking up probabilities later.
    idxx = np.atleast_2d(np.arange(d.shape[0]))

    # In case we have missing data, use SVD-EM to fill it for initialization
    pc = PCA(d, ncomp=4, missing="fill-em", method="nipals", tol=1e-9, standardize=False, demean=False, normalize=False)
    print("PCA done")

    # Add a dummy variable for the sequence information
    d = np.hstack((d, idxx.T))

    # Setup weights for distributions
    seqWarr = np.ones(d.shape[1])
    seqWarr[-1] = seqWeight
    seqWarr /= np.sum(seqWarr)

    for _ in range(10):
<<<<<<< HEAD
        # Solve for the KMeans clustering for initialization
        km = KMeans(ncl, tol=1e-9)
        km.fit(pc._adjusted_data)
        print(km.cluster_centers_)
=======
        # Solve with imputation first
        km = GaussianMixture(ncl, tol=1e-9, covariance_type="diag")
        km.fit(pc._adjusted_data)
        gpp = km.predict_proba(pc._adjusted_data)
>>>>>>> d401ce88

        if gmmIn is None:
            # Initialize model
            dists = list()
            for ii in range(ncl):
                nDist = [NormalDistribution(km.means_[ii, jj], km.covariances_[ii, jj], min_std=0.01) for jj in range(d.shape[1] - 1)]

                if isinstance(seqDist, list):
                    nDist.append(seqDist[ii])
                else:
                    nDist.append(seqDist.copy())

                # Setup sequence distribution
                nDist[-1].weightsIn[:] = gpp[:, ii]
                nDist[-1].from_summaries()

                dists.append(IndependentComponentsDistribution(nDist, weights=seqWarr))

            gmm = GeneralMixtureModel(dists)
        else:
            gmm = gmmIn

        gmm.fit(d, max_iterations=2000, verbose=True, stop_threshold=1e-4)
        scores = gmm.predict_proba(d)

        if np.all(np.isfinite(scores)):
            break

    seq_scores = np.exp([dd[-1].logWeights for dd in gmm.distributions])
    avgScore = np.sum(gmm.log_probability(d))

    assert np.all(np.isfinite(scores))
    assert np.all(np.isfinite(seq_scores))

    return avgScore, scores, seq_scores, gmm<|MERGE_RESOLUTION|>--- conflicted
+++ resolved
@@ -40,17 +40,10 @@
     seqWarr /= np.sum(seqWarr)
 
     for _ in range(10):
-<<<<<<< HEAD
-        # Solve for the KMeans clustering for initialization
-        km = KMeans(ncl, tol=1e-9)
-        km.fit(pc._adjusted_data)
-        print(km.cluster_centers_)
-=======
         # Solve with imputation first
         km = GaussianMixture(ncl, tol=1e-9, covariance_type="diag")
         km.fit(pc._adjusted_data)
         gpp = km.predict_proba(pc._adjusted_data)
->>>>>>> d401ce88
 
         if gmmIn is None:
             # Initialize model
