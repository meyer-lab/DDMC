--- conflicted
+++ resolved
@@ -69,11 +69,7 @@
         else:
             gmm = gmmIn
 
-<<<<<<< HEAD
         gmm.fit(d, max_iterations=2000, verbose=False, stop_threshold=1e-9)
-=======
-        gmm.fit(d, max_iterations=200, verbose=False, stop_threshold=1e-6)
->>>>>>> 2def7f73
         scores = gmm.predict_proba(d)
 
         if np.all(np.isfinite(scores)):
