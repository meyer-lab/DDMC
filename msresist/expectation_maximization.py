"""Main Expectation-Maximization functions using gmm and binomial or pam250 to determine cluster assginments.
EM Co-Clustering Method using a PAM250 or a Binomial Probability Matrix """

import numpy as np
from sklearn.cluster import KMeans
from statsmodels.multivariate.pca import PCA
from pomegranate import GeneralMixtureModel, NormalDistribution, IndependentComponentsDistribution


def EM_clustering_repeat(nRepeats=3, *params):
    output = EM_clustering(*params)

    for _ in range(nRepeats):
        output_temp = EM_clustering(*params)

        # Use the new result if it's better
        if output_temp[0] > output[0]:
            output = output_temp

    return output


def EM_clustering(data, info, ncl: int, seqWeight: float, seqDist=None, gmmIn=None):
    """ Compute EM algorithm to cluster MS data using both data info and seq info.  """
    d = np.array(data.T)

    # Indices for looking up probabilities later.
    idxx = np.atleast_2d(np.arange(d.shape[0]))

    # In case we have missing data, use SVD-EM to fill it for initialization
    pc = PCA(d, ncomp=4, missing="fill-em", method="nipals", tol=1e-9, standardize=False, demean=False, normalize=False)
    print("PCA done")

    # Add a dummy variable for the sequence information
    d = np.hstack((d, idxx.T))

    # Setup weights for distributions
    seqWarr = np.ones(d.shape[1])
    seqWarr[-1] = seqWeight
    seqWarr /= np.sum(seqWarr)

    for _ in range(10):
        # Solve for the KMeans clustering for initialization
        km = KMeans(ncl, tol=1e-9)
        km.fit(pc._adjusted_data)
        print(km.cluster_centers_)

        if gmmIn is None:
            # Initialize model
            dists = list()
            for ii in range(ncl):
<<<<<<< HEAD
                nDist = [NormalDistribution(1.0, 0.2, min_std=0.01) for _ in range(d.shape[1] - 1)]
=======
                nDist = [NormalDistribution(km.cluster_centers_[ii, jj], 0.2, min_std=0.01) for jj in range(d.shape[1] - 1)]
>>>>>>> a89487d6

                if isinstance(seqDist, list):
                    nDist.append(seqDist[ii])
                else:
                    nDist.append(seqDist.copy())

                dists.append(IndependentComponentsDistribution(nDist, weights=seqWarr))

            gmm = GeneralMixtureModel(dists)
        else:
            gmm = gmmIn

<<<<<<< HEAD
        gmm.fit(d, max_iterations=1, verbose=True, stop_threshold=1e-5)
=======
        gmm.fit(d, max_iterations=2000, verbose=True, stop_threshold=1e-9)
>>>>>>> a89487d6
        scores = gmm.predict_proba(d)

        if np.all(np.isfinite(scores)):
            break

    seq_scores = np.exp([dd[-1].logWeights for dd in gmm.distributions])
    avgScore = np.sum(gmm.log_probability(d))

    assert np.all(np.isfinite(scores))
    assert np.all(np.isfinite(seq_scores))

    return avgScore, scores, seq_scores, gmm<|MERGE_RESOLUTION|>--- conflicted
+++ resolved
@@ -49,11 +49,7 @@
             # Initialize model
             dists = list()
             for ii in range(ncl):
-<<<<<<< HEAD
-                nDist = [NormalDistribution(1.0, 0.2, min_std=0.01) for _ in range(d.shape[1] - 1)]
-=======
                 nDist = [NormalDistribution(km.cluster_centers_[ii, jj], 0.2, min_std=0.01) for jj in range(d.shape[1] - 1)]
->>>>>>> a89487d6
 
                 if isinstance(seqDist, list):
                     nDist.append(seqDist[ii])
@@ -66,11 +62,7 @@
         else:
             gmm = gmmIn
 
-<<<<<<< HEAD
-        gmm.fit(d, max_iterations=1, verbose=True, stop_threshold=1e-5)
-=======
         gmm.fit(d, max_iterations=2000, verbose=True, stop_threshold=1e-9)
->>>>>>> a89487d6
         scores = gmm.predict_proba(d)
 
         if np.all(np.isfinite(scores)):
