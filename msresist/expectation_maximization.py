--- conflicted
+++ resolved
@@ -6,17 +6,10 @@
 from multiprocessing import shared_memory
 import numpy as np
 import pandas as pd
-<<<<<<< HEAD
 from msresist.gmm import gmm_initialize, m_step
 from msresist.binomial import GenerateBPM, TranslateMotifsToIdx, MeanBinomProbs, BackgroundSeqs, position_weight_matrix
 from msresist.pam250 import MotifPam250Scores, pairwise_score
 from msresist.motifs import ForegroundSeqs, CountPsiteTypes
-=======
-from .gmm import gmm_initialize, m_step, GmmpCompatibleWithSeqScores
-from .binomial import GenerateBPM, TranslateMotifsToIdx, MeanBinomProbs, BackgroundSeqs, position_weight_matrix
-from .pam250 import MotifPam250Scores, pairwise_score
-from .motifs import ForegroundSeqs
->>>>>>> 197e31ca
 
 
 def EM_clustering_opt(data, info, ncl, SeqWeight, distance_method, max_n_iter, n_runs):
@@ -56,26 +49,16 @@
 
         SeqWins, DataWins, BothWin, MixWins = 0, 0, 0, 0
         for j, motif in enumerate(sequences):
-<<<<<<< HEAD
             score, idx, SeqIdx, DataIdx = assignPeptides(
                 ncl, motif, distance_method, SeqWeight, gmmp, j, bg_pwm, cl_seqs, binoM, Seq1Seq2ToScores, new_labels
-=======
-            score, idx, SeqIdx, DataIdx = assignSeqs(
-                ncl, motif, distance_method, SeqWeight, gmmp, j, cl_seqs, binoM, Seq1Seq2ToScores, store_labels[-1]
->>>>>>> 197e31ca
             )
             labels.append(idx)
             scores.append(score)
             seq_reassign[idx].append(motif)
             SeqWins, DataWins, BothWin, MixWins = TrackWins(idx, SeqIdx, DataIdx, SeqWins, DataWins, BothWin, MixWins)
 
-<<<<<<< HEAD
         # Assert there are at least three peptides per cluster, otherwise re-initialize algorithm
         if True in [len(sl) < 3 for sl in seq_reassign]:
-=======
-        # Assert there are at least two peptides per cluster, otherwise re-initialize algorithm
-        if True in [len(sl) < 2 for sl in seq_reassign]:
->>>>>>> 197e31ca
             print("Re-initialize GMM clusters, empty cluster(s) at iteration %s" % (n_iter))
             gmm, cl_seqs, gmmp, new_labels = gmm_initialize(X, ncl, distance_method)
             assert cl_seqs != seq_reassign, "Same cluster assignments after re-initialization"
@@ -94,12 +77,6 @@
         gmmp_hard = HardAssignments(new_labels, ncl)
         m_step(d, gmm, gmmp_hard)
         gmmp = gmm.predict_proba(d)
-<<<<<<< HEAD
-=======
-        assert np.all(np.isfinite(gmmp))
-
-        gmmp = GmmpCompatibleWithSeqScores(gmmp, distance_method)
->>>>>>> 197e31ca
 
         if True in np.isnan(gmmp):
             print("Re-initialize GMM, NaN responsibilities at iteration %s" % (n_iter))
@@ -120,13 +97,8 @@
     return cl_seqs, np.array(labels), np.mean(scores), n_iter, gmm, wins
 
 
-<<<<<<< HEAD
 def assignPeptides(ncl, motif, distance_method, SeqWeight, gmmp, j, bg_pwm, cl_seqs, binomials, Seq1Seq2ToScore, labels):
     """E-step––Do the peptide assignment according to sequence and data"""
-=======
-def assignSeqs(ncl, motif, distance_method, SeqWeight, gmmp, j, cl_seqs, binomials, Seq1Seq2ToScore, labels):
-    """ Do the sequence assignment. """
->>>>>>> 197e31ca
     data_scores = np.zeros(ncl,)
     seq_scores = np.zeros(ncl,)
     final_scores = np.zeros(ncl,)
@@ -162,53 +134,6 @@
     return score, idx, SeqIdx, DataIdx
 
 
-<<<<<<< HEAD
-=======
-def e_step(X, cl_seqs, gmmp, distance_method, SeqWeight, ncl):
-    """ Expectation step of the EM algorithm. Used for predict and score in
-    clustering.py """
-    sequences = ForegroundSeqs(X["Sequence"])
-    cl_seqs = [ForegroundSeqs(cl) for cl in cl_seqs]
-
-    if distance_method == "Binomial":
-        bg_seqs = BackgroundSeqs(X)
-        bg_pwm = position_weight_matrix(bg_seqs)
-        binomials = GenerateBPM(cl_seqs, bg_pwm)
-
-    elif distance_method == "PAM250":
-        bg_pwm = False
-
-    labels = np.zeros(len(sequences), dtype=int)
-    scores = np.zeros(len(sequences), dtype=float)
-
-    for j, motif in enumerate(sequences):
-        final_scores = np.zeros(ncl,)
-        # Binomial Probability Matrix distance (p-values) between foreground and background sequences
-        if distance_method == "Binomial":
-            NumMotif = TranslateMotifsToIdx(motif)
-
-            for z in range(ncl):
-                BPM_score = MeanBinomProbs(binomials[z], NumMotif)
-                final_scores[z] = gmmp[j, z] + BPM_score * SeqWeight
-            idx = np.argmin(final_scores)
-
-        # Average distance between each sequence and any cluster based on PAM250 substitution matrix
-        if distance_method == "PAM250":
-            for z in range(ncl):
-                PAM250_score = 0
-                for seq in cl_seqs[z]:
-                    PAM250_score += pairwise_score(motif, seq)
-                PAM250_score /= len(cl_seqs[z])
-                final_scores[z] = gmmp[j, z] + PAM250_score * SeqWeight
-            idx = np.argmax(final_scores)
-
-        labels[j] = idx
-        scores[j] = final_scores[idx]
-
-    return np.array(labels), np.mean(scores)
-
-
->>>>>>> 197e31ca
 def TrackWins(idx, SeqIdx, DataIdx, SeqWins, DataWins, BothWin, MixWins):
     """ Assess if the finala scaled score was determined by data or sequence """
     if SeqIdx == idx and SeqIdx != DataIdx:
@@ -224,13 +149,15 @@
 
 def HardAssignments(labels, ncl):
     """ Generate a responsibility matrix with hard assignments, i.e. 1 for assignments, 0 otherwise. """
-<<<<<<< HEAD
-    m = []
-    for idx in labels:
-        l = [0] * ncl
-        l[idx] = 1.0
-        m.append(l)
-    return np.array(m)
+    m = np.zeros((len(labels), ncl))
+
+    for ii, idx in enumerate(labels):
+        m[ii, idx] = 1.0
+
+    assert np.all(np.sum(m, axis=0) >= 1.0)
+    assert np.all(np.sum(m, axis=1) == 1.0)
+
+    return m
 
 
 def GenerateSeqBackgroundAndPAMscores(sequences, distance_method):
@@ -245,15 +172,5 @@
         seqs = [s.upper() for s in sequences]
         Seq1Seq2ToScores = MotifPam250Scores(seqs)
         bg_pwm = False
-    return bg_pwm, Seq1Seq2ToScores
-=======
-    m = np.zeros((len(labels), ncl))
 
-    for ii, idx in enumerate(labels):
-        m[ii, idx] = 1.0
-
-    assert np.all(np.sum(m, axis=0) >= 1.0)
-    assert np.all(np.sum(m, axis=1) == 1.0)
-
-    return m
->>>>>>> 197e31ca
+    return bg_pwm, Seq1Seq2ToScores