"""Main Expectation-Maximization functions using gmm and binomial or pam250 to determine cluster assginments.
EM Co-Clustering Method using a PAM250 or a Binomial Probability Matrix """

<<<<<<< HEAD
import numpy as np
import pandas as pd
from msresist.gmm import gmm_initialize, m_step
from msresist.binomial import assignPeptidesBN, GenerateBPM, BackgroundSeqs, position_weight_matrix
from msresist.pam250 import assignPeptidesPAM, MotifPam250Scores
from msresist.motifs import ForegroundSeqs
=======
import math
from concurrent.futures import ProcessPoolExecutor
from multiprocessing import shared_memory
import numpy as np
import pandas as pd
from msresist.gmm import gmm_initialize, m_step
from msresist.binomial import GenerateBPM, TranslateMotifsToIdx, MeanBinomProbs, BackgroundSeqs, position_weight_matrix
from msresist.pam250 import MotifPam250Scores, pairwise_score
from msresist.motifs import ForegroundSeqs, CountPsiteTypes
>>>>>>> 02391e2b


def EM_clustering_opt(data, info, ncl, SeqWeight, distance_method, max_n_iter, n_runs):
    """ Run Coclustering n times and return the best fit. """
    scores, products = [], []
    for _ in range(n_runs):
        cl_seqs, labels, score, n_iter, gmmp, wins = EM_clustering(data, info, ncl, SeqWeight, distance_method, max_n_iter)
        scores.append(score)
        products.append([cl_seqs, labels, score, n_iter, gmmp, wins])

    idx = np.argmax(scores)
<<<<<<< HEAD

=======
>>>>>>> 02391e2b
    return products[idx][0], products[idx][1], products[idx][2], products[idx][3], products[idx][4], products[idx][5]


def EM_clustering(data, info, ncl, SeqWeight, distance_method, max_n_iter):
    """ Compute EM algorithm to cluster MS data using both data info and seq info.  """
    X = pd.concat([info, data.T], axis=1)
    d = np.array(data.T)
    sequences = ForegroundSeqs(list(X["Sequence"]))

<<<<<<< HEAD
    # Initialize model
    gmm, cl_seqs, gmmp, new_labels = gmm_initialize(X, ncl, distance_method)
    background = GenerateSeqBackgroundAndPAMscores(X["Sequence"], distance_method)
=======
    # Initialize model 
    gmm, cl_seqs, gmmp, new_labels = gmm_initialize(X, ncl, distance_method)
    bg_pwm, Seq1Seq2ToScores = GenerateSeqBackgroundAndPAMscores(X["Sequence"], distance_method)
    
>>>>>>> 02391e2b

    # EM algorithm
    store_Clseqs = []
    for n_iter in range(max_n_iter):
        seq_reassign = [[] for i in range(ncl)]

        # E step: Assignment of each peptide based on data and seq
        if distance_method == "Binomial":
            binoM = GenerateBPM(cl_seqs, background)
            seq_scores = assignPeptidesBN(ncl, sequences, cl_seqs, background, binoM, new_labels)
        else:
            seq_scores = assignPeptidesPAM(ncl, sequences, cl_seqs, background, new_labels)

        final_scores = seq_scores * SeqWeight + gmmp
        SeqIdx = np.argmax(seq_scores, axis=1)
        labels = np.argmax(final_scores, axis=1)
        DataIdx = np.argmax(gmmp, axis=1)
        scores = np.max(final_scores, axis=1)

        for j, motif in enumerate(sequences):
<<<<<<< HEAD
            seq_reassign[labels[j]].append(motif)

        assert np.all(np.isfinite(scores)), f"Final scores not finite, motif = {motif}, gmmp = {gmmp}, nonzeros = %s"

        # Count wins
        SeqWins = np.sum((SeqIdx == labels) & (DataIdx != labels))
        DataWins = np.sum((DataIdx == labels) & (SeqIdx != labels))
        BothWin = np.sum((DataIdx == labels) & (SeqIdx == labels))
        MixWins = np.sum((DataIdx != labels) & (SeqIdx != labels))
=======
            score, idx, SeqIdx, DataIdx = assignPeptides(
                ncl, motif, distance_method, SeqWeight, gmmp, j, bg_pwm, cl_seqs, binoM, Seq1Seq2ToScores, new_labels
            )
            labels.append(idx)
            scores.append(score)
            seq_reassign[idx].append(motif)
            SeqWins, DataWins, BothWin, MixWins = TrackWins(idx, SeqIdx, DataIdx, SeqWins, DataWins, BothWin, MixWins)
>>>>>>> 02391e2b

        # Assert there are at least three peptides per cluster, otherwise re-initialize algorithm
        if True in [len(sl) < 3 for sl in seq_reassign]:
            print("Re-initialize GMM clusters, empty cluster(s) at iteration %s" % (n_iter))
            gmm, cl_seqs, gmmp, new_labels = gmm_initialize(X, ncl, distance_method)
            assert cl_seqs != seq_reassign, "Same cluster assignments after re-initialization"
            assert [len(sublist) > 0 for sublist in cl_seqs], "Empty cluster(s) after re-initialization"
            store_Clseqs = []
            continue

        # Store current results
        store_Clseqs.append(cl_seqs)
        new_score = np.mean(scores)
        new_labels = np.array(labels)
        wins = "SeqWins: " + str(SeqWins) + " DataWins: " + str(DataWins) + " BothWin: " + str(BothWin) + " MixWin: " + str(MixWins)

        # M step: Update motifs, cluster centers, and gmm probabilities
        cl_seqs = seq_reassign
        gmmp_hard = HardAssignments(new_labels, ncl)
        m_step(d, gmm, gmmp_hard)
        gmmp = gmm.predict_proba(d)

        if True in np.isnan(gmmp):
            print("Re-initialize GMM, NaN responsibilities at iteration %s" % (n_iter))
            gmm, cl_seqs, gmmp, new_labels = gmm_initialize(X, ncl, distance_method)
            assert cl_seqs != seq_reassign, "Same cluster assignments after re-initialization"
            assert [len(sublist) > 0 for sublist in cl_seqs], "Empty cluster(s) after re-initialization"
            store_Clseqs = []
            continue

<<<<<<< HEAD
        if len(store_Clseqs) > 4:
            # Check convergence
            if store_Clseqs[-1] in store_Clseqs[-2::]:
=======
        if len(store_Clseqs) > 2:
            # Check convergence
            if store_Clseqs[-1] == store_Clseqs[-2] or store_Clseqs[-1] == store_Clseqs[-3]:
>>>>>>> 02391e2b
                cl_seqs = [[str(seq) for seq in cluster] for cluster in cl_seqs]
                return cl_seqs, new_labels, new_score, n_iter, gmm, wins

    print("convergence has not been reached. Clusters: %s SeqWeight: %s" % (ncl, SeqWeight))
    cl_seqs = [[str(seq) for seq in cluster] for cluster in cl_seqs]
    return cl_seqs, np.array(labels), np.mean(scores), n_iter, gmm, wins
<<<<<<< HEAD
=======


def assignPeptides(ncl, motif, distance_method, SeqWeight, gmmp, j, bg_pwm, cl_seqs, binomials, Seq1Seq2ToScore, labels):
    """E-step––Do the peptide assignment according to sequence and data"""
    data_scores = np.zeros(ncl,)
    seq_scores = np.zeros(ncl,)
    final_scores = np.zeros(ncl,)
    # Binomial Probability Matrix distance (p-values) between foreground and background sequences
    if distance_method == "Binomial":
        NumMotif = TranslateMotifsToIdx(motif)

        for z in range(ncl):
            BPM_score = MeanBinomProbs(binomials[z], NumMotif)
            seq_scores[z] = BPM_score
            data_scores[z] = gmmp[j, z]
            final_scores[z] = BPM_score * SeqWeight + gmmp[j, z]

    # Average distance between each sequence and any cluster based on PAM250 substitution matrix
    if distance_method == "PAM250":
        seq_scores = np.zeros(ncl,)
        for idx, assignments in enumerate(labels):
            seq_scores[assignments] += Seq1Seq2ToScore[j, idx]

        for z in range(ncl):
            seq_scores[z] /= len(cl_seqs[z])  # average score per cluster
            data_scores[z] = gmmp[j, z]
            final_scores[z] = seq_scores[z] * SeqWeight + gmmp[j, z]

    DataIdx = np.argmax(data_scores)
    SeqIdx = np.argmax(seq_scores)
    idx = np.argmax(final_scores)

    score = final_scores[idx]
    assert math.isnan(score) == False and math.isinf(score) == False, \
        f"final score is either NaN or -Inf, motif = {motif}, gmmp = {gmmp}, nonzeros = {np.count_nonzero(gmmp)}"

    return score, idx, SeqIdx, DataIdx


def TrackWins(idx, SeqIdx, DataIdx, SeqWins, DataWins, BothWin, MixWins):
    """ Assess if the finala scaled score was determined by data or sequence """
    if SeqIdx == idx and SeqIdx != DataIdx:
        SeqWins += 1
    elif DataIdx == idx and DataIdx != SeqIdx:
        DataWins += 1
    elif DataIdx == idx and SeqIdx == idx:
        BothWin += 1
    else:
        MixWins += 1
    return SeqWins, DataWins, BothWin, MixWins
>>>>>>> 02391e2b


def HardAssignments(labels, ncl):
    """ Generate a responsibility matrix with hard assignments, i.e. 1 for assignments, 0 otherwise. """
    m = np.zeros((len(labels), ncl))

    for ii, idx in enumerate(labels):
        m[ii, idx] = 1.0

    assert np.all(np.sum(m, axis=0) >= 1.0)
    assert np.all(np.sum(m, axis=1) == 1.0)

    return m


def GenerateSeqBackgroundAndPAMscores(sequences, distance_method):
    if distance_method == "Binomial":
        # Background sequences
        bg_seqs = BackgroundSeqs(sequences)
        bg_pwm = position_weight_matrix(bg_seqs)
<<<<<<< HEAD
=======
        Seq1Seq2ToScores = False
>>>>>>> 02391e2b

    elif distance_method == "PAM250":
        # Compute all pairwise distances and generate seq vs seq to score dictionary
        seqs = [s.upper() for s in sequences]
<<<<<<< HEAD
        bg_pwm = MotifPam250Scores(seqs)
    return bg_pwm
=======
        Seq1Seq2ToScores = MotifPam250Scores(seqs)
        bg_pwm = False

    return bg_pwm, Seq1Seq2ToScores
>>>>>>> 02391e2b
<|MERGE_RESOLUTION|>--- conflicted
+++ resolved
@@ -1,24 +1,12 @@
 """Main Expectation-Maximization functions using gmm and binomial or pam250 to determine cluster assginments.
 EM Co-Clustering Method using a PAM250 or a Binomial Probability Matrix """
 
-<<<<<<< HEAD
 import numpy as np
 import pandas as pd
-from msresist.gmm import gmm_initialize, m_step
-from msresist.binomial import assignPeptidesBN, GenerateBPM, BackgroundSeqs, position_weight_matrix
-from msresist.pam250 import assignPeptidesPAM, MotifPam250Scores
-from msresist.motifs import ForegroundSeqs
-=======
-import math
-from concurrent.futures import ProcessPoolExecutor
-from multiprocessing import shared_memory
-import numpy as np
-import pandas as pd
-from msresist.gmm import gmm_initialize, m_step
-from msresist.binomial import GenerateBPM, TranslateMotifsToIdx, MeanBinomProbs, BackgroundSeqs, position_weight_matrix
-from msresist.pam250 import MotifPam250Scores, pairwise_score
-from msresist.motifs import ForegroundSeqs, CountPsiteTypes
->>>>>>> 02391e2b
+from .gmm import gmm_initialize, m_step
+from .binomial import assignPeptidesBN, GenerateBPM, BackgroundSeqs, position_weight_matrix
+from .pam250 import assignPeptidesPAM, MotifPam250Scores
+from .motifs import ForegroundSeqs
 
 
 def EM_clustering_opt(data, info, ncl, SeqWeight, distance_method, max_n_iter, n_runs):
@@ -30,10 +18,6 @@
         products.append([cl_seqs, labels, score, n_iter, gmmp, wins])
 
     idx = np.argmax(scores)
-<<<<<<< HEAD
-
-=======
->>>>>>> 02391e2b
     return products[idx][0], products[idx][1], products[idx][2], products[idx][3], products[idx][4], products[idx][5]
 
 
@@ -43,16 +27,9 @@
     d = np.array(data.T)
     sequences = ForegroundSeqs(list(X["Sequence"]))
 
-<<<<<<< HEAD
     # Initialize model
     gmm, cl_seqs, gmmp, new_labels = gmm_initialize(X, ncl, distance_method)
     background = GenerateSeqBackgroundAndPAMscores(X["Sequence"], distance_method)
-=======
-    # Initialize model 
-    gmm, cl_seqs, gmmp, new_labels = gmm_initialize(X, ncl, distance_method)
-    bg_pwm, Seq1Seq2ToScores = GenerateSeqBackgroundAndPAMscores(X["Sequence"], distance_method)
-    
->>>>>>> 02391e2b
 
     # EM algorithm
     store_Clseqs = []
@@ -73,7 +50,6 @@
         scores = np.max(final_scores, axis=1)
 
         for j, motif in enumerate(sequences):
-<<<<<<< HEAD
             seq_reassign[labels[j]].append(motif)
 
         assert np.all(np.isfinite(scores)), f"Final scores not finite, motif = {motif}, gmmp = {gmmp}, nonzeros = %s"
@@ -83,15 +59,6 @@
         DataWins = np.sum((DataIdx == labels) & (SeqIdx != labels))
         BothWin = np.sum((DataIdx == labels) & (SeqIdx == labels))
         MixWins = np.sum((DataIdx != labels) & (SeqIdx != labels))
-=======
-            score, idx, SeqIdx, DataIdx = assignPeptides(
-                ncl, motif, distance_method, SeqWeight, gmmp, j, bg_pwm, cl_seqs, binoM, Seq1Seq2ToScores, new_labels
-            )
-            labels.append(idx)
-            scores.append(score)
-            seq_reassign[idx].append(motif)
-            SeqWins, DataWins, BothWin, MixWins = TrackWins(idx, SeqIdx, DataIdx, SeqWins, DataWins, BothWin, MixWins)
->>>>>>> 02391e2b
 
         # Assert there are at least three peptides per cluster, otherwise re-initialize algorithm
         if True in [len(sl) < 3 for sl in seq_reassign]:
@@ -122,74 +89,15 @@
             store_Clseqs = []
             continue
 
-<<<<<<< HEAD
         if len(store_Clseqs) > 4:
             # Check convergence
             if store_Clseqs[-1] in store_Clseqs[-2::]:
-=======
-        if len(store_Clseqs) > 2:
-            # Check convergence
-            if store_Clseqs[-1] == store_Clseqs[-2] or store_Clseqs[-1] == store_Clseqs[-3]:
->>>>>>> 02391e2b
                 cl_seqs = [[str(seq) for seq in cluster] for cluster in cl_seqs]
                 return cl_seqs, new_labels, new_score, n_iter, gmm, wins
 
     print("convergence has not been reached. Clusters: %s SeqWeight: %s" % (ncl, SeqWeight))
     cl_seqs = [[str(seq) for seq in cluster] for cluster in cl_seqs]
     return cl_seqs, np.array(labels), np.mean(scores), n_iter, gmm, wins
-<<<<<<< HEAD
-=======
-
-
-def assignPeptides(ncl, motif, distance_method, SeqWeight, gmmp, j, bg_pwm, cl_seqs, binomials, Seq1Seq2ToScore, labels):
-    """E-step––Do the peptide assignment according to sequence and data"""
-    data_scores = np.zeros(ncl,)
-    seq_scores = np.zeros(ncl,)
-    final_scores = np.zeros(ncl,)
-    # Binomial Probability Matrix distance (p-values) between foreground and background sequences
-    if distance_method == "Binomial":
-        NumMotif = TranslateMotifsToIdx(motif)
-
-        for z in range(ncl):
-            BPM_score = MeanBinomProbs(binomials[z], NumMotif)
-            seq_scores[z] = BPM_score
-            data_scores[z] = gmmp[j, z]
-            final_scores[z] = BPM_score * SeqWeight + gmmp[j, z]
-
-    # Average distance between each sequence and any cluster based on PAM250 substitution matrix
-    if distance_method == "PAM250":
-        seq_scores = np.zeros(ncl,)
-        for idx, assignments in enumerate(labels):
-            seq_scores[assignments] += Seq1Seq2ToScore[j, idx]
-
-        for z in range(ncl):
-            seq_scores[z] /= len(cl_seqs[z])  # average score per cluster
-            data_scores[z] = gmmp[j, z]
-            final_scores[z] = seq_scores[z] * SeqWeight + gmmp[j, z]
-
-    DataIdx = np.argmax(data_scores)
-    SeqIdx = np.argmax(seq_scores)
-    idx = np.argmax(final_scores)
-
-    score = final_scores[idx]
-    assert math.isnan(score) == False and math.isinf(score) == False, \
-        f"final score is either NaN or -Inf, motif = {motif}, gmmp = {gmmp}, nonzeros = {np.count_nonzero(gmmp)}"
-
-    return score, idx, SeqIdx, DataIdx
-
-
-def TrackWins(idx, SeqIdx, DataIdx, SeqWins, DataWins, BothWin, MixWins):
-    """ Assess if the finala scaled score was determined by data or sequence """
-    if SeqIdx == idx and SeqIdx != DataIdx:
-        SeqWins += 1
-    elif DataIdx == idx and DataIdx != SeqIdx:
-        DataWins += 1
-    elif DataIdx == idx and SeqIdx == idx:
-        BothWin += 1
-    else:
-        MixWins += 1
-    return SeqWins, DataWins, BothWin, MixWins
->>>>>>> 02391e2b
 
 
 def HardAssignments(labels, ncl):
@@ -210,20 +118,9 @@
         # Background sequences
         bg_seqs = BackgroundSeqs(sequences)
         bg_pwm = position_weight_matrix(bg_seqs)
-<<<<<<< HEAD
-=======
-        Seq1Seq2ToScores = False
->>>>>>> 02391e2b
 
     elif distance_method == "PAM250":
         # Compute all pairwise distances and generate seq vs seq to score dictionary
         seqs = [s.upper() for s in sequences]
-<<<<<<< HEAD
         bg_pwm = MotifPam250Scores(seqs)
-    return bg_pwm
-=======
-        Seq1Seq2ToScores = MotifPam250Scores(seqs)
-        bg_pwm = False
-
-    return bg_pwm, Seq1Seq2ToScores
->>>>>>> 02391e2b
+    return bg_pwm