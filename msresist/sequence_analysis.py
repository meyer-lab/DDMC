"""Sequence Analysis Functions. """

import os
import re
import math
import numpy as np
import pandas as pd
from collections import defaultdict
from Bio import SeqIO, motifs
from Bio.Seq import Seq
from Bio.Alphabet import IUPAC
from Bio.SubsMat import MatrixInfo
from scipy.stats import binom
from sklearn.mixture import GaussianMixture

path = os.path.dirname(os.path.abspath(__file__))


###------------ Mapping to Uniprot's proteome and Extension of Phosphosite Sequences ------------------###

def pYmotifs(ABC, ABC_names):
    " Generate pY motifs for pre-processing. "
    names, mapped_motifs, pXpos = GeneratingKinaseMotifs(ABC_names, FormatSeq(ABC))
    ABC['Protein'] = names
    ABC['Sequence'] = mapped_motifs
    return ABC.assign(Position=pXpos)


def FormatName(X):
    """ Keep only the general protein name, without any other accession information """
    longnames = [v.split("OS")[0].strip() for v in X.iloc[:, 0]]
    shortnames = [v.split("GN=")[1].split(" PE")[0].strip() for v in X.iloc[:, 0]]
    return longnames, shortnames


def FormatSeq(X):
    """ Deleting -1/-2 for mapping to uniprot's proteome"""
    return [v.split("-")[0] for v in X.iloc[:, 1]]


def DictProteomeNameToSeq(X):
    """ To generate proteom's dictionary """
    DictProtToSeq_UP = {}
    for rec2 in SeqIO.parse(X, "fasta"):
        UP_seq = str(rec2.seq)
        UP_name = rec2.description.split("HUMAN ")[1].split(" OS")[0]
        DictProtToSeq_UP[UP_name] = str(UP_seq)
    return DictProtToSeq_UP


def getKeysByValue(dictOfElements, valueToFind):
    """ Find the key of a given value within a dictionary. """
    listOfKeys = list()
    listOfItems = dictOfElements.items()
    for item in listOfItems:
        if valueToFind in item[1]:
            listOfKeys.append(item[0])
    return listOfKeys


def MatchProtNames(ProteomeDict, MS_names, MS_seqs):
    """ Match protein names of MS and Uniprot's proteome. """
    matchedNames = []
    for i, MS_seq in enumerate(MS_seqs):
        MS_seqU = MS_seq.upper()
        MS_name = MS_names[i].strip()
        if MS_name in ProteomeDict and MS_seqU in ProteomeDict[MS_name]:
            matchedNames.append(MS_name)
        else:
            matchedNames.append(getKeysByValue(ProteomeDict, MS_seqU)[0])
    return matchedNames


def findmotif(MS_seq, protnames, ProteomeDict, motif_size, i):
    """ For a given MS peptide, finds it in the ProteomeDict, and maps the +/-5 AA from the p-site, accounting
    for peptides phosphorylated multiple times concurrently. """
    MS_seqU = MS_seq.upper()
    MS_name = protnames[i]
    try:
        UP_seq = ProteomeDict[MS_name]
        assert MS_seqU in UP_seq, "check " + MS_name + " with seq " + MS_seq
        assert MS_name == list(ProteomeDict.keys())[list(ProteomeDict.values()).index(str(UP_seq))], \
            "check " + MS_name + " with seq " + MS_seq
        regexPattern = re.compile(MS_seqU)
        MatchObs = list(regexPattern.finditer(UP_seq))
        if "y" in MS_seq:
            pY_idx = list(re.compile("y").finditer(MS_seq))
            assert len(pY_idx) != 0
            center_idx = pY_idx[0].start()
            y_idx = center_idx + MatchObs[0].start()
            DoS_idx = None
            if len(pY_idx) > 1:
                DoS_idx = pY_idx[1:]
                assert len(DoS_idx) != 0
            elif "t" in MS_seq or "s" in MS_seq:
                DoS_idx = list(re.compile("y|t|s").finditer(MS_seq))
                assert len(DoS_idx) != 0
            mappedMotif = makeMotif(UP_seq, MS_seq, motif_size, y_idx, center_idx, DoS_idx)
            pos = "Y" + str(y_idx + 1) + "-p"

        if "y" not in MS_seq:
            pTS_idx = list(re.compile("t|s").finditer(MS_seq))
            assert len(pTS_idx) != 0
            center_idx = pTS_idx[0].start()
            ts_idx = center_idx + MatchObs[0].start()
            DoS_idx = None
            if len(pTS_idx) > 1:
                DoS_idx = pTS_idx[1:]
            mappedMotif = makeMotif(UP_seq, MS_seq, motif_size, ts_idx, center_idx, DoS_idx)
            pos = str(MS_seqU[center_idx]) + str(ts_idx + 1) + "-p"

    except BaseException:
        print("find and replace", MS_name, "in proteome_uniprot.txt. Use: ", MS_seq)
        raise

    return pos, mappedMotif


def GeneratingKinaseMotifs(names, seqs):
    """ Main function to generate motifs using 'findmotif' in parallel. """
    motif_size = 5
    proteome = open(os.path.join(path, "./data/Sequence_analysis/proteome_uniprot.fa"), 'r')
    ProteomeDict = DictProteomeNameToSeq(proteome)
    protnames = MatchProtNames(ProteomeDict, names, seqs)
    MS_names, mapped_motifs, uni_pos = [], [], []
    Allseqs, Testseqs = [], []

    for i, MS_seq in enumerate(seqs):
        pos, mappedMotif = findmotif(MS_seq, protnames, ProteomeDict, motif_size, i)
        Allseqs.append(MS_seq)
        MS_names.append(protnames[i])
        Testseqs.append(MS_seq)
        uni_pos.append(pos)
        mapped_motifs.append(mappedMotif)

    li_dif = [i for i in Testseqs + Allseqs if i not in Allseqs or i not in Testseqs]
    if li_dif:
        print(" Testseqs vs Allseqs may have different peptide sequences: ", li_dif)

    assert len(names) == len(MS_names), "mapping incosistent number of names" \
        + str(len(names)) + " " + str(len(MS_names))
    assert len(seqs) == len(mapped_motifs), "mapping incosistent number of peptides" \
        + str(len(seqs)) + " " + str(len(mapped_motifs))
    assert len(uni_pos) == len(seqs), "inconsistent nubmer of pX positions" \
        + str(len(seqs)) + " " + str(len(uni_pos))

    proteome.close()
    return MS_names, mapped_motifs, uni_pos


def makeMotif(UP_seq, MS_seq, motif_size, y_idx, center_idx, DoS_idx):
    """ Make a motif out of the matched sequences. """
    UP_seq_copy = list(UP_seq[max(0, y_idx - motif_size):y_idx + motif_size + 1])
    assert len(UP_seq_copy) > motif_size, "Size seems too small. " + UP_seq

    # If we ran off the end of the sequence at the beginning or at the end, append a gap
    if y_idx - motif_size < 0:
        for _ in range(motif_size - y_idx):
            UP_seq_copy.insert(0, "-")

    elif y_idx + motif_size + 1 > len(UP_seq):
        for _ in range(y_idx + motif_size - len(UP_seq) + 1):
            UP_seq_copy.extend("-")

    UP_seq_copy[motif_size] = UP_seq_copy[motif_size].lower()

    # Now go through and copy over phosphorylation
    if DoS_idx:
        for ppIDX in DoS_idx:
            position = ppIDX.start() - center_idx
            # If the phosphosite is within the motif
            if abs(position) < motif_size:
                editPos = position + motif_size
                UP_seq_copy[editPos] = UP_seq_copy[editPos].lower()
                assert UP_seq_copy[editPos] == MS_seq[ppIDX.start()], \
                    UP_seq_copy[editPos] + " " + MS_seq[ppIDX.start()]

    return ''.join(UP_seq_copy)


###------------ Motif Discovery inspired by Schwartz & Gygi, Nature Biotech 2005  ------------------###
# Amino acids frequencies (http://www.tiem.utk.edu/~gross/bioed/webmodules/aminoacid.htm) used for pseudocounts,
# might be able to find more reliable sources.

AAfreq = {"A": 0.074, "R": 0.042, "N": 0.044, "D": 0.059, "C": 0.033, "Q": 0.058, "E": 0.037, "G": 0.074, "H": 0.029, "I": 0.038, "L": 0.076,
          "K": 0.072, "M": 0.018, "F": 0.04, "P": 0.05, "S": 0.081, "T": 0.062, "W": 0.013, "Y": 0.033, "V": 0.068}


def e_step(ABC, distance_method, GMMweight, gmmp, bg_pwm, cl_seqs, ncl, pYTS):
    """ Expectation step of the EM algorithm. Used for predict and score in
    clustering.py """
    Allseqs = ForegroundSeqs(list(ABC.iloc[:, 1]), pYTS)
    cl_seqs = [ForegroundSeqs(cluster, pYTS) for cluster in cl_seqs]
    labels, scores = [], []

    for j, motif in enumerate(Allseqs):
        score, idx = assignSeqs(ncl, motif, distance_method, GMMweight, gmmp, j, bg_pwm, cl_seqs, pYTS)
        labels.append(idx)
        scores.append(score)
    return np.array(labels), np.array(scores)


def assignSeqs(ncl, motif, distance_method, GMMweight, gmmp, j, bg_pwm, cl_seqs, pYTS, BPM):
    """ Do the sequence assignment. """
    scores = []
    # Binomial Probability Matrix distance (p-values) between foreground and background sequences
    if distance_method == "Binomial":
        for z in range(ncl):
            gmm_score = gmmp.iloc[j, z] * GMMweight
            assert math.isnan(gmm_score) == False and math.isinf(gmm_score) == False, ("gmm_score is either NaN or -Inf, motif = %s" % motif)
            BPM_score = MeanBinomProbs(BPM[z], motif, pYTS)
            scores.append(BPM_score + gmm_score)
        score, idx = min((score, idx) for (idx, score) in enumerate(scores))

    # Average distance between each sequence and any cluster based on PAM250 substitution matrix
    if distance_method == "PAM250":
        for z in range(ncl):
            gmm_score = gmmp.iloc[j, z] / 10 * GMMweight
            PAM250_scores = [pairwise_score(motif, seq, MatrixInfo.pam250) for seq in cl_seqs[z]]
            PAM250_score = np.mean(PAM250_scores)
            scores.append(PAM250_score + gmm_score)
        score, idx = max((score, idx) for (idx, score) in enumerate(scores))

    assert idx <= ncl - 1, ("idx out of bounds, scores list: %s" % scores)

    return score, idx


def EM_clustering(data, info, ncl, GMMweight, distance_method, pYTS, covariance_type, max_n_iter):
    """ Compute EM algorithm to cluster MS data using both data info and seq info.  """
    ABC = pd.concat([info, data.T], axis=1)
    d = np.array(data.T)
    Allseqs = ForegroundSeqs(list(ABC.iloc[:, 1]), pYTS)

    # Initialize with gmm clusters and generate gmm pval matrix
    gmm, cl_seqs, gmmp = gmm_initialize(ABC, ncl, covariance_type, distance_method, pYTS)

    # Background sequences
    bg_seqs = BackgroundSeqs(pYTS)
    bg_pwm = position_weight_matrix(bg_seqs)

    # EM algorithm
    DictMotifToCluster = defaultdict(list)
    store_Clseqs, store_Dicts = [], []
    for n_iter in range(max_n_iter):
        labels, scores = [], []
        seq_reassign = [[] for i in range(ncl)]
        data_reassign = data.T.copy()

        store_Dicts.append(DictMotifToCluster)
        store_Clseqs.append(cl_seqs)
        DictMotifToCluster = defaultdict(list)
        DictScore = defaultdict(list)

        # E step: Assignment of each peptide based on data and seq
        if distance_method == "Binomial":
            BPM = []
            for z in range(ncl):
                freqs = frequencies(cl_seqs[z])
                BPM.append(BinomialMatrix(len(cl_seqs[z]), freqs, bg_pwm).set_index("Residue"))
        else:
            BPM = False

        for j, motif in enumerate(Allseqs):
            score, idx = assignSeqs(ncl, motif, distance_method, GMMweight, gmmp, j, bg_pwm, cl_seqs, pYTS, BPM)
            labels.append(idx)
            scores.append(score)
            seq_reassign[idx].append(motif)
            DictMotifToCluster[motif].append(idx)
            DictScore[motif].append(score)

        # Assert there are not empty clusters before updating, otherwise re-initialize algorithm
        if False in [len(sublist) > 0 for sublist in seq_reassign]:
            print("Re-initialize GMM clusters, empty cluster(s) at iteration %s" % (n_iter))
            gmm, cl_seqs, gmmp = gmm_initialize(ABC, ncl, covariance_type, distance_method, pYTS)
            assert cl_seqs != store_Clseqs[-1], "Same cluster assignments after re-initialization"
            assert False not in [len(sublist) > 0 for sublist in cl_seqs]
            continue

        # M step: Update motifs, cluster centers, and gmm probabilities
        cl_seqs = seq_reassign
        gmmp_hard = HardAssignments(labels, ncl)
        gmm._m_step(d, gmmp_hard)
        gmmp = pd.DataFrame(gmm.predict_proba(d))
        gmmp = GmmpCompatibleWithSeqScores(gmmp, distance_method)

        assert isinstance(cl_seqs[0][0], Seq), ("cl_seqs not Bio.Seq.Seq, check: %s" % cl_seqs)

        if DictMotifToCluster == store_Dicts[-1]:
            if GMMweight == 0:
                assert False not in [len(set(sublist)) == 1 for sublist in list(DictMotifToCluster.values())]
            ICs = [InformationContent(seqs) for seqs in cl_seqs]
            cl_seqs = [[str(seq) for seq in cluster] for cluster in cl_seqs]
            return cl_seqs, np.array(labels), scores, ICs, n_iter, gmmp, bg_pwm

    print("convergence has not been reached. Clusters: %s GMMweight: %s" % (ncl, GMMweight))
    ICs = [InformationContent(seqs) for seqs in cl_seqs]
    cl_seqs = [[str(seq) for seq in cluster] for cluster in cl_seqs]
    return cl_seqs, np.array(labels), scores, ICs, n_iter, gmmp, bg_pwm


def HardAssignments(labels, ncl):
    m = []
    for idx in labels:
        l = [0] * ncl
        l[idx] = 1
        m.append(l)
    return np.array(m)


def match_AAs(pair, matrix):
    """ Bio.SubsMat.MatrixInfo's substitution matrices are dictionaries are triangles of the matrix.
    eg: it may include ('V', 'E') but not ('E'. 'V'). This ensures correct access to this dictionary. """
    if pair not in matrix:
        return matrix[(tuple(reversed(pair)))]
    else:
        return matrix[pair]


def pairwise_score(seq1: str, seq2: str, matrix) -> float:
    " Compute distance between two kinase motifs. Note this does not account for gaps."
    score = 0.0
    for i in range(len(seq1)):
        if i == 5:
            continue
        score += match_AAs((seq1[i], seq2[i]), matrix)
    return score


def GmmpCompatibleWithSeqScores(gmm_pred, distance_method):
    if distance_method == "PAM250":
        gmmp = gmm_pred * 100
    if distance_method == "Binomial":
        gmmp = pd.DataFrame(np.log(1 - gmm_pred.replace({float(1): float(0.9999999999999)})))
    return gmmp


def gmm_initialize(X, ncl, covariance_type, distance_method, pYTS):
    """ Return peptides data set including its labels and pvalues matrix. """
    gmm = GaussianMixture(n_components=ncl, covariance_type=covariance_type).fit(X.iloc[:, 7:])
    Xcl = X.assign(GMM_cluster=gmm.predict(X.iloc[:, 7:]))
    init_clusters = [ForegroundSeqs(list(Xcl[Xcl["GMM_cluster"] == i].iloc[:, 1]), pYTS) for i in range(ncl)]
    gmm_pred = pd.DataFrame(gmm.predict_proba(X.iloc[:, 7:]))
    gmmp = GmmpCompatibleWithSeqScores(gmm_pred, distance_method)
    return gmm, init_clusters, gmmp


def preprocess_seqs(X, pYTS):
    """ Filter out any sequences with different than the specified central p-residue
    and/or any containing gaps."""
    X = X[~X.iloc[:, 1].str.contains("-")]
    Xidx = []
    for i in range(X.shape[0]):
        Xidx.append(X.iloc[i, 1][5] == pYTS.lower())
    return X.iloc[Xidx, :]


def BackgroundSeqs(pYTS):
    """ Build Background data set for either "Y", "S", or "T".
    Source: https://www.phosphosite.org/staticDownloads.action -
    Phosphorylation_site_dataset.gz - Last mod: Wed Dec 04 14:56:35 EST 2019
    Cite: Hornbeck PV, Zhang B, Murray B, Kornhauser JM, Latham V, Skrzypek E PhosphoSitePlus, 2014: mutations,
    PTMs and recalibrations. Nucleic Acids Res. 2015 43:D512-20. PMID: 25514926 """
    bg_seqs = []
    refseqs = pd.read_csv("./msresist/data/Sequence_analysis/pX_dataset_PhosphoSitePlus2019.csv").iloc[:, 1]
    for i, seq in enumerate(refseqs):
        motif = str(seq)[7 - 5:7 + 6].upper()
        if "_" in motif or "Y" != motif[5]:
            continue

        assert len(motif) == 11, "Wrong sequence length: %s" % motif

        bg_seqs.append(Seq(motif, IUPAC.protein))

    return bg_seqs


def ForegroundSeqs(Allseqs, pYTS):
    """ Build Background data set for either "Y", "S", or "T". """
    seqs = []
    for motif in Allseqs:
        motif = motif.upper()
        assert motif[5] == pYTS, "wrong central amino acid"
        assert "-" not in pYTS, "gap in motif"
        seqs.append(Seq(motif, IUPAC.protein))
    return seqs


def position_weight_matrix(seqs):
    """ Build PWM of a given set of sequences. """
    m = motifs.create(seqs)
    return pd.DataFrame(m.counts.normalize(pseudocounts=AAfreq)).T


def InformationContent(seqs):
    """ The mean of the PSSM is particularly important becuase its value is equal to the
    Kullback-Leibler divergence or relative entropy, and is a measure for the information content
    of the motif compared to the background."""
    m = motifs.create(seqs)
    pssm = m.counts.normalize(pseudocounts=AAfreq).log_odds(AAfreq)
    IC = pssm.mean(AAfreq)
    return IC


def frequencies(seqs):
    """ Build counts matrix of a given set of sequences. """
    m = motifs.create(seqs)
    return pd.DataFrame(m.counts).T.reset_index(drop=False)


def BinomialMatrix(n, k, p):
    """ Build binomial probability matrix. Note n is the number of sequences,
    k is the counts matrix of the MS data set, p is the pwm of the background. """
    BMP = pd.DataFrame(binom.logsf(k=k.iloc[:, 1:], n=n, p=p.iloc[:, :], loc=0))
    BMP.insert(0, "Residue", list(k.iloc[:, 0]))
    BMP.iloc[-1, 6] = np.log(float(10**(-10)))  # make the p-value of Y at pos 0 close to 0 to avoid log(0) = -inf
    return BMP


def ExtractMotif(BMP, freqs, pvalCut=10**(-4), occurCut=7):
    """ Identify the most significant residue/position pairs acroos the binomial
    probability matrix meeting a probability and a occurence threshold."""
    motif = list("X" * 11)
    positions = list(BMP.columns[1:])
    AA = list(BMP.iloc[:, 0])
    BMP = BMP.iloc[:, 1:]
    for i in range(len(positions)):
        DoS = BMP.iloc[:, i].min()
        j = BMP[BMP.iloc[:, i] == DoS].index[0]
        aa = AA[j]
        if DoS < pvalCut or DoS == 0.0 and freqs.iloc[j, i] >= occurCut:
            motif[i] = aa
        else:
            motif[i] = "x"

    return ''.join(motif)


def MeanBinomProbs(BPM, motif, pYTS):
    """ Take the mean of all pvalues corresponding to each motif residue. """
<<<<<<< HEAD
    probs = []
=======
    BPM = BPM.set_index("Residue")
    probs = 0.0
>>>>>>> 06295d46
    for i, aa in enumerate(motif):
        if i == 5:
            assert aa == pYTS, ("wrong central AA: %s" % aa)
            continue
        probs += BPM.at[aa, i]
    return probs / (len(motif) - 1)<|MERGE_RESOLUTION|>--- conflicted
+++ resolved
@@ -438,12 +438,7 @@
 
 def MeanBinomProbs(BPM, motif, pYTS):
     """ Take the mean of all pvalues corresponding to each motif residue. """
-<<<<<<< HEAD
-    probs = []
-=======
-    BPM = BPM.set_index("Residue")
     probs = 0.0
->>>>>>> 06295d46
     for i, aa in enumerate(motif):
         if i == 5:
             assert aa == pYTS, ("wrong central AA: %s" % aa)
