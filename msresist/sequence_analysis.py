--- conflicted
+++ resolved
@@ -2,11 +2,7 @@
 
 import os
 import re
-<<<<<<< HEAD
-import copy
-=======
 from concurrent.futures import ThreadPoolExecutor
->>>>>>> 1c686ba2
 import numpy as np
 import pandas as pd
 from collections import defaultdict
@@ -107,30 +103,14 @@
                     DoS_label = pY_label[1:]
                     assert len(DoS_label) != 0
                 elif "t" in MS_seq or "s" in MS_seq:
-<<<<<<< HEAD
-                    DoS_label = list(re.compile("y|t|s").finditer(MS_seq))
-                    assert len(DoS_label) != 0
-                uni_pos.append("Y" + str(y_label+1) + "-p")
-=======
                     DoS_idx = list(re.compile("y|t|s").finditer(MS_seq))
                     assert len(DoS_idx) != 0
                 uni_pos.append("Y" + str(y_idx + 1) + "-p")
->>>>>>> 1c686ba2
                 MS_names.append(MS_name)
                 Testseqs.append(MS_seq)
                 mapped_motifs.append(makeMotif(UP_seq, MS_seq, motif_size, y_label, center_label, DoS_label))
 
             if "y" not in MS_seq:
-<<<<<<< HEAD
-                pTS_label = list(re.compile("t|s").finditer(MS_seq))
-                assert len(pTS_label) != 0
-                center_label = pTS_label[0].start()
-                ts_label = center_label + MatchObs[0].start()
-                DoS_label = None
-                if len(pTS_label) > 1:
-                    DoS_label = pTS_label[1:]
-                uni_pos.append(str(MS_seqU[center_label]) + str(ts_label+1) + "-p")
-=======
                 pTS_idx = list(re.compile("t|s").finditer(MS_seq))
                 assert len(pTS_idx) != 0
                 center_idx = pTS_idx[0].start()
@@ -139,7 +119,6 @@
                 if len(pTS_idx) > 1:
                     DoS_idx = pTS_idx[1:]
                 uni_pos.append(str(MS_seqU[center_idx]) + str(ts_idx + 1) + "-p")
->>>>>>> 1c686ba2
                 MS_names.append(MS_name)
                 Testseqs.append(MS_seq)
                 mapped_motifs.append(makeMotif(UP_seq, MS_seq, motif_size, ts_label, center_label, DoS_label=None))
@@ -197,15 +176,8 @@
 # Amino acids frequencies (http://www.tiem.utk.edu/~gross/bioed/webmodules/aminoacid.htm) used for pseudocounts,
 # might be able to find more reliable sources.
 
-
-<<<<<<< HEAD
-""" Amino acids frequencies (http://www.tiem.utk.edu/~gross/bioed/webmodules/aminoacid.htm) used for pseudocounts might be able to 
-find more reliable sources. """
-=======
 AAfreq = {"A": 0.074, "R": 0.042, "N": 0.044, "D": 0.059, "C": 0.033, "Q": 0.058, "E": 0.037, "G": 0.074, "H": 0.029, "I": 0.038, "L": 0.076,
           "K": 0.072, "M": 0.018, "F": 0.04, "P": 0.05, "S": 0.081, "T": 0.062, "W": 0.013, "Y": 0.033, "V": 0.068}
->>>>>>> 1c686ba2
-
 
 def assignSeqs(ncl, motif, distance_method, GMMweight, gmmp, j, bg_pwm, Cl_seqs):
     """ Do the sequence assignment. """
@@ -230,37 +202,15 @@
         score, idx = max((score, idx) for (idx, score) in enumerate(scores))
     assert idx <= ncl - 1, ("idx out of bounds, scores list: %s" % scores)
 
-<<<<<<< HEAD
-def EM_clustering(data, info, ncl, GMMweight, pYTS, distance_method, covariance_type, max_n_iter):
-    """ Compute EM algorithm to cluster MS data using both data info and seq info.  """
-    #Initialize with gmm clusters and generate gmm pval matrix
-    ABC = pd.concat([info, data.T], axis=1)
-    Cl_seqs, gmm_pvals, gmm_proba = gmm_initialCl_and_pvalues(ABC, ncl, covariance_type, pYTS)
-    Allseqs = ForegroundSeqs(list(ABC.iloc[:, 1]), pYTS)
-
-    #Background sequences
-    if distance_method == "Binomial":
-        bg_seqs = BackgroundSeqs(pYTS)
-        bg_pwm = position_weight_matrix(bg_seqs)
-
-    #EM algorithm
-    DictMotifToCluster = defaultdict(list)
-    store_Dicts, store_Clseqs = [], []
-    for n_iter in range(max_n_iter):
-        labels = []
-        store_Dicts.append(DictMotifToCluster)
-        store_Clseqs.append(Cl_seqs)
-        DictMotifToCluster = defaultdict(list)
-        DictScore = defaultdict(list)
-=======
     return score, idx
 
 
 def EM_clustering(data, info, ncl, GMMweight, pYTS, distance_method, covariance_type, max_n_iter):
     """ Compute EM algorithm to cluster MS data using both data info and seq info.  """
     ABC = pd.concat([info, data.T], axis=1)
+    Allseqs = ForegroundSeqs(list(ABC.iloc[:, 1]), pYTS)
+
     # Initialize with gmm clusters and generate gmm pval matrix
-
     Cl_seqs, gmm_pvals, gmm_proba = gmm_initialCl_and_pvalues(ABC, ncl, covariance_type, pYTS)
 
     if distance_method == "Binomial":
@@ -277,71 +227,14 @@
     # EM algorithm
     store_Cl_seqs = []
     n_iter = 0
-    Allseqs = [val for sublist in Cl_seqs for val in sublist]  # flatten nested clusters list
     for _ in range(max_n_iter):
         labels, store_scores = [], []
         n_iter += 1
         store_Cl_seqs.append(Cl_seqs)
->>>>>>> 1c686ba2
         clusters = [[] for i in range(ncl)]
 
         futuress = []
         for j, motif in enumerate(Allseqs):
-<<<<<<< HEAD
-            scores = []
-
-            # Binomial Probability Matrix distance (p-values) between foreground and background sequences
-            if distance_method == "Binomial":
-                for z in range(ncl):
-                    gmm_score = gmm_pvals.iloc[j, z] * GMMweight
-                    freq_matrix = frequencies(Cl_seqs[z])
-                    BPM = BinomialMatrix(len(Cl_seqs[z]), freq_matrix, bg_pwm)
-                    BPM_score = MeanBinomProbs(BPM, motif, pYTS)
-                    scores.append(BPM_score + gmm_score)
-                label = np.argmin(scores)
-
-            # Average distance between each sequence and every cluster based on PAM250 substitution matrix.
-            if distance_method == "PAM250":
-                for z in range(ncl):
-                    gmm_score = gmm_proba.iloc[j, z] * GMMweight
-                    PAM250_scores = [pairwise_score(motif, seq, MatrixInfo.pam250) for seq in Cl_seqs[z]]
-                    PAM250_score = np.mean(PAM250_scores)*10
-                    scores.append(PAM250_score + gmm_score)
-                label = np.argmax(scores)
-
-            assert label <= ncl - 1, ("label out of bounds, scores list: %s" % scores)
-            labels.append(label)
-            clusters[label].append(motif)
-            DictMotifToCluster[motif].append(label)
-            DictScore[motif].append(scores[label])
-
-        # Check for empty clusters and re-initialize algorithm in that case
-        if False in [len(sublist)>0 for sublist in clusters]:
-            print("Re-initialize GMM clusters, empty cluster(s) at iteration %s" % (n_iter))
-            Cl_seqs, gmm_pvals, gmm_proba = gmm_initialCl_and_pvalues(ABC, ncl, covariance_type, pYTS)
-            assert Cl_seqs != store_Clseqs[-1], "Same cluster assignments after re-initialization"
-            assert False not in [len(sublist)>0 for sublist in Cl_seqs]
-            continue
-
-        # Update Clusters with re-assignments
-        Cl_seqs = clusters
-
-        assert type(Cl_seqs[0][0]) == Seq, ("Cl_seqs not Bio.Seq.Seq, check: %s" % Cl_seqs)
-
-        if GMMweight == 0:  #TODO figure out why using Binomial, copies of 3-4 peptides are assigned to different clusters.
-            valChecks = [len(set(sublist))==1 for sublist in list(DictMotifToCluster.values())]
-
-            for key, val in DictMotifToCluster.items():
-                if len(set(val)) > 1:
-                    print(key)
-                    print(val)
-                    print(DictScore[key])
-
-            assert False not in valChecks, "Same motif has different labels with GMMweight=0"
-
-        # Check for convergence
-        if DictMotifToCluster == store_Dicts[-1]:
-=======
             futuress.append(e.submit(assignSeqs, ncl, motif, distance_method, GMMweight, gmmp, j, bg_pwm, Cl_seqs))
 
         for j, motif in enumerate(Allseqs):
@@ -360,7 +253,6 @@
         # Convergence when same cluster assignments as in previous iteration
         if Cl_seqs == store_Cl_seqs[-1]:
             #             print("convergence has been reached at iteration %i" % (n_iter))
->>>>>>> 1c686ba2
             ICs = [InformationContent(seqs) for seqs in Cl_seqs]
             Cl_seqs = [[str(seq) for seq in cluster] for cluster in Cl_seqs]
             return Cl_seqs, labels, scores, ICs, n_iter
@@ -368,23 +260,7 @@
     print("convergence has not been reached. Clusters: %s GMMweight: %s" % (ncl, GMMweight))
     ICs = [InformationContent(seqs) for seqs in Cl_seqs]
     Cl_seqs = [[str(seq) for seq in cluster] for cluster in Cl_seqs]
-<<<<<<< HEAD
-    return Cl_seqs, labels, scores, ICs, n_iter
-
-
-def DeleteQuerySeqInRefClusters(j, clusters, init_clusters_idx):
-    X = copy.deepcopy(clusters)
-    clusters_idx = copy.deepcopy(init_clusters_idx)
-
-    for sublist in clusters_idx:
-        if j in sublist:
-            pop_idx = [clusters_idx.index(sublist), sublist.index(j)]
-            X[pop_idx[0]].pop(pop_idx[1])
-    return X
-=======
     return Cl_seqs, np.array(labels), store_scores, ICs, n_iter
->>>>>>> 1c686ba2
-
 
 def match_AAs(pair, matrix):
     """ Bio.SubsMat.MatrixInfo's substitution matrices are dictionaries are triangles of the matrix.
@@ -410,34 +286,18 @@
     """ Return peptides data set including its labels and pvalues matrix. """
     gmm = GaussianMixture(n_components=ncl, covariance_type=covariance_type).fit(X.iloc[:, 6:])
     Xcl = X.assign(GMM_cluster=gmm.predict(X.iloc[:, 6:]))
-<<<<<<< HEAD
-
-    init_clusters = []
-    [init_clusters.append(ForegroundSeqs(list(Xcl[Xcl["GMM_cluster"] == i].iloc[:, 1]), pYTS)) for i in range(ncl)]
-
-    return init_clusters, pd.DataFrame(np.log(1 - gmm.predict_proba(X.iloc[:, 6:]))), \
-    pd.DataFrame(gmm.predict_proba(X.iloc[:, 6:])*100)
-=======
     init_clusters = [ForegroundSeqs(list(Xcl[Xcl["GMM_cluster"] == i].iloc[:, 1]), pYTS) for i in range(ncl)]
     return init_clusters, pd.DataFrame(np.log(1 - gmm.predict_proba(X.iloc[:, 6:]))), pd.DataFrame(gmm.predict_proba(X.iloc[:, 6:]) * 100)
->>>>>>> 1c686ba2
 
 
 def preprocess_seqs(X, pYTS):
     """ Filter out any sequences with different than the specified central p-residue
     and/or any containing gaps."""
     X = X[~X.iloc[:, 1].str.contains("-")]
-<<<<<<< HEAD
-    Xlabel = []
-    for i in range(X.shape[0]):
-        Xlabel.append(X.iloc[i, 1][5] == pYTS.lower())
-    return X.iloc[Xlabel, :]
-=======
     Xidx = []
     for i in range(X.shape[0]):
         Xidx.append(X.iloc[i, 1][5] == pYTS.lower())
     return X.iloc[Xidx, :]
->>>>>>> 1c686ba2
 
 
 def BackgroundSeqs(pYTS):
@@ -449,25 +309,14 @@
         if pYTS not in seq:
             continue
         regexPattern = re.compile(pYTS)
-<<<<<<< HEAD
-        Y_labels = list(regexPattern.finditer(seq))
-        for label in Y_labels:
-            center_label = label.start()
-            assert seq[center_label] == str(pYTS), "Center residue not %s" % (pYTS)
-            motif = seq[center_label-5:center_label+6]
-            if len(motif) != 11 or "X" in motif or "U" in motif:
-                continue
-            assert len(seq[center_label-5:center_label+6]) == 11, "Wrong sequence length: %s" % motif
-=======
         Y_IDXs = list(regexPattern.finditer(seq))
         for idx in Y_IDXs:
             center_idx = idx.start()
             assert seq[center_idx] == str(pYTS), "Center residue not %s" % (pYTS)
-            motif = seq[center_idx - 6:center_idx + 6]
+            motif = seq[center_idx - 5:center_idx + 6]
             if len(motif) != 11 or "X" in motif or "U" in motif:
                 continue
-            assert len(seq[center_idx - 6:center_idx + 6]) == 11, "Wrong sequence length: %s" % motif
->>>>>>> 1c686ba2
+            assert len(seq[center_idx - 5:center_idx + 6]) == 11, "Wrong sequence length: %s" % motif
             bg_seqs.append(Seq(motif, IUPAC.protein))
 
     proteome.close()
@@ -540,12 +389,8 @@
     BPM = BPM.set_index("Residue")
     probs = []
     for i, aa in enumerate(motif):
-<<<<<<< HEAD
         if i == 5:
             assert aa == pYTS, ("wrong central AA: %s" % aa)
-=======
-        if i == 6:
->>>>>>> 1c686ba2
             continue
         probs.append(float(BPM.loc[aa][i]))
     return np.mean(probs)