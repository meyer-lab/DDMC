--- conflicted
+++ resolved
@@ -171,14 +171,8 @@
 
 
 ###------------ Motif Discovery inspired by Schwartz & Gygi, Nature Biotech 2005  ------------------###
-<<<<<<< HEAD
-
-""" Amino acids frequencies (http://www.tiem.utk.edu/~gross/bioed/webmodules/aminoacid.htm) used for pseudocounts might be able to 
-find more reliable sources. """
-=======
-""" Amino acids frequencies (http://www.tiem.utk.edu/~gross/bioed/webmodules/aminoacid.htm) used for pseudocounts,
-might be able to find more reliable sources. """
->>>>>>> 2a4ab5bf
+# Amino acids frequencies (http://www.tiem.utk.edu/~gross/bioed/webmodules/aminoacid.htm) used for pseudocounts,
+# might be able to find more reliable sources.
 
 
 AAfreq = {"A": 0.074, "R": 0.042, "N": 0.044, "D": 0.059, "C": 0.033, "Q": 0.058, "E": 0.037, "G": 0.074, "H": 0.029, "I": 0.038, "L": 0.076,
@@ -187,13 +181,8 @@
 
 def EM_clustering(data, info, ncl, GMMweight, pYTS, distance_method, covariance_type, max_n_iter):
     """ Compute EM algorithm to cluster MS data using both data info and seq info.  """
-<<<<<<< HEAD
     ABC = pd.concat([info, data.T], axis=1)
     #Initialize with gmm clusters and generate gmm pval matrix
-=======
-    ABC = pd.concat([seqs, names, data.T], axis=1)
-    # Initialize with gmm clusters and generate gmm pval matrix
->>>>>>> 2a4ab5bf
 
     Cl_seqs, gmm_pvals, gmm_proba = gmm_initialCl_and_pvalues(ABC, ncl, covariance_type, pYTS)
 
@@ -221,11 +210,8 @@
                     BPM_score = MeanBinomProbs(BPM, motif)
                     scores.append(BPM_score + gmm_score)
                 score, idx = min((score, idx) for (idx, score) in enumerate(scores))
-<<<<<<< HEAD
-            #Average distance between each sequence and any cluster based on PAM250 substitution matrix.
-=======
+
             # Average distance between each sequence and any cluster based on PAM250 substitution matrix
->>>>>>> 2a4ab5bf
             if distance_method == "PAM250":
                 for z in range(ncl):
                     gmm_score = gmm_proba.iloc[j, z] * GMMweight
@@ -307,17 +293,10 @@
         for idx in Y_IDXs:
             center_idx = idx.start()
             assert seq[center_idx] == str(pYTS), "Center residue not %s" % (pYTS)
-<<<<<<< HEAD
             motif = seq[center_idx-6:center_idx+6]
             if len(motif) != 11 or "X" in motif or "U" in motif:
                 continue
             assert len(seq[center_idx-6:center_idx+6]) == 11, "Wrong sequence length: %s" % motif
-=======
-            motif = seq[center_idx - 5:center_idx + 6]
-            if len(motif) != 11 or "X" in motif or "U" in motif:
-                continue
-            assert len(seq[center_idx - 5:center_idx + 6]) == 11, "Wrong sequence length: %s" % motif
->>>>>>> 2a4ab5bf
             bg_seqs.append(Seq(motif, IUPAC.protein))
 
     proteome.close()
