--- conflicted
+++ resolved
@@ -159,13 +159,8 @@
        Input: Phosphopeptide sequences.
        Output: Dictionary to see all sequences categorized by singly or doubly phosphorylated.
        Useful to check def GeneratingKinaseMotifs results. """
-<<<<<<< HEAD
     DictProtNameToPhospho = {}
-    seq1 , seq2, seq3, seq4, seq5, seq6, = [], [], [], [], [], []
-=======
-    YTSsequences = {}
     seq1, seq2, seq3, seq4, seq5, seq6, = [], [], [], [], [], []
->>>>>>> 6962baef
     for i, seq in enumerate(X_seqs):
         if "y" in seq and "t" not in seq and "s" not in seq:
             seq1.append(seq)
