--- conflicted
+++ resolved
@@ -227,120 +227,12 @@
           "K": 0.072, "M": 0.018, "F": 0.04, "P": 0.05, "S": 0.081, "T": 0.062, "W": 0.013, "Y": 0.033, "V": 0.068}
 
 
-<<<<<<< HEAD
 def EM_clustering_opt(data, info, ncl, SeqWeight, distance_method, max_n_iter, n_runs):
     """ Run Coclustering n times and return the best fit. """
     scores, products = [], []
     for _ in range(n_runs):
 #         print("run: ", i)
-        cl_seqs, labels, score, n_iter, gmmp = EM_clustering(data, info, ncl, SeqWeight, 
-=======
-def e_step(ABC, distance_method, GMMweight, gmmp, bg_pwm,
-           cl_seqs, ncl, Seq1Seq2ToScoreDict, labels):
-    """ Expectation step of the EM algorithm. Used for predict and score in
-    clustering.py """
-    Allseqs = ForegroundSeqs(list(ABC["Sequence"]))
-    cl_seqs = [ForegroundSeqs(cluster) for cluster in cl_seqs]
-    labels, scores = [], []
-
-    binoM = BPM(cl_seqs, distance_method, bg_pwm)
-    for j, motif in enumerate(Allseqs):
-
-        score, idx = assignSeqs(ncl, motif, distance_method, GMMweight, gmmp, j,
-                                bg_pwm, cl_seqs, binoM, Seq1Seq2ToScoreDict, labels)
-        labels.append(idx)
-        scores.append(score)
-#         SeqWins, DataWins, BothWin, MixWins = TrackWins(idx, SeqIdx, DataIdx)
-    return np.array(labels), np.array(scores)
-
-
-def assignSeqs(ncl, motif, distance_method, GMMweight, gmmp, j, bg_pwm,
-               cl_seqs, binomials, Seq1Seq2ToScore, labels):
-    """ Do the sequence assignment. """
-    data_scores = np.zeros(ncl,)
-    seq_scores = np.zeros(ncl,)
-    final_scores = np.zeros(ncl,)
-    # Binomial Probability Matrix distance (p-values) between foreground and background sequences
-    if distance_method == "Binomial":
-        for z in range(ncl):
-            NumMotif = TranslateMotifsToIdx(motif, list(bg_pwm.keys()))
-            BPM_score = MeanBinomProbs(binomials[z], NumMotif)
-            data_scores[z] = gmmp[j, z]
-            seq_scores[z] = BPM_score
-            final_scores[z] = BPM_score * GMMweight + gmmp[j, z]
-        scores = ScaleScores(seq_scores, data_scores, GMMweight,
-                             min(seq_scores), min(data_scores), distance_method)
-
-    # Average distance between each sequence and any cluster based on PAM250 substitution matrix
-    if distance_method == "PAM250":
-        seq_scores = np.zeros(ncl, dtype=int)
-        for idx, assignments in enumerate(labels):
-            seq_scores[assignments] += Seq1Seq2ToScore[j, idx]
-
-        for z in range(ncl):
-            #             seq_scores[z] = Seq1Seq2ToScore[Seq1Seq2ToScore[:, 0] == z][:, j+1].sum()
-            seq_scores[z] /= len(cl_seqs[z])  # average score per cluster
-            data_scores[z] = gmmp[j, z]
-            final_scores[z] = seq_scores[z] * GMMweight + gmmp[j, z]
-        scores = ScaleScores(seq_scores, data_scores, GMMweight,
-                             max(seq_scores), max(data_scores), distance_method)
-
-    idx = np.argmax(scores)
-    score = final_scores[idx]
-
-    assert math.isnan(score) == False and math.isinf(score) == False, "final score is either \
-    NaN or -Inf, motif = %s, gmmp = %s, nonzeros = %s" % (motif, gmmp, np.count_nonzero(gmmp))
-
-    return score, idx
-
-
-def ScaleScores(seq_scores, data_scores, weight, sM, dM, distance_method):
-    """ Make the best scores 1 to easily scale with GMMweight  """
-    final_scores = []
-    if sM == 0:
-        sM = 0.00000000001
-    if distance_method == "PAM250":
-        for i, data_s in enumerate(data_scores):
-            dS = data_s - dM
-            sS = (seq_scores[i] - sM) * weight
-            final_scores.append(dS + sS)
-    if distance_method == "Binomial":
-        for i, data_s in enumerate(data_scores):
-            dS = data_s / dM
-            sS = (seq_scores[i] / sM) * weight
-            final_scores.append(dS + sS)
-    return final_scores
-
-
-def BPM(cl_seqs, distance_method, bg_pwm):
-    """ Generate binomial probability matrix for each cluster of sequences """
-    if distance_method == "Binomial":
-        bpm = []
-        for seqs in cl_seqs:
-            freqs = frequencies(seqs)
-            bpm.append(BinomialMatrix(len(seqs), freqs, bg_pwm))
-    if distance_method == "PAM250":
-        bpm = False
-    return bpm
-
-
-def TranslateMotifsToIdx(motif, aa):
-    """ Convert amino acid strings into numbers. """
-    ResToNum = dict(zip(aa, np.arange(len(aa))))
-    NumMotif = []
-    for res in list(motif):
-        NumMotif.append(ResToNum[res.upper()])
-    assert len(NumMotif) == len(motif)
-    return NumMotif
-
-
-def EM_clustering_opt(data, info, ncl, GMMweight, distance_method, max_n_iter, n_runs):
-    """ Run Coclustering n times and return the best fit. """
-    scores, products = [], []
-    for _ in range(n_runs):
-        #         print("run: ", i)
-        cl_seqs, labels, score, n_iter = EM_clustering(data, info, ncl, GMMweight,
->>>>>>> 1fe4308d
+        cl_seqs, labels, score, n_iter, gmmp = EM_clustering(data, info, ncl, SeqWeight,
                                                        distance_method, max_n_iter)
         scores.append(score)
         products.append([cl_seqs, labels, score, n_iter, gmmp])
@@ -353,44 +245,7 @@
     return products[idx][0], products[idx][1], products[idx][2], products[idx][3], products[idx][4]
 
 
-<<<<<<< HEAD
 def EM_clustering(data, info, ncl, SeqWeight, distance_method, max_n_iter):
-=======
-def MotifPam250Scores(seqs):
-    """ Calculate all pairwise pam250 distances and generate dictionary """
-    n = len(seqs)
-
-    out = np.zeros((n, n), dtype=int)
-    shm = shared_memory.SharedMemory(create=True, size=out.nbytes)
-    out = np.ndarray(out.shape, dtype=out.dtype, buffer=shm.buf)
-
-    with ProcessPoolExecutor(max_workers=32) as e:
-        for ii in range(0, n, 500):
-            e.submit(innerloop, seqs, ii, 500, shm.name, out.dtype, n)
-
-    out = out.copy()
-    shm.unlink()
-
-    i_upper = np.triu_indices(n, k=1)
-    out[i_upper] = out.T[i_upper]
-
-    assert out[5, 5] == pairwise_score(seqs[5], seqs[5]), "PAM250 scores array is wrong."
-    return out
-
-
-def innerloop(seqs, ii, endi, shm_name, ddtype, n):
-    existing_shm = shared_memory.SharedMemory(name=shm_name)
-    out = np.ndarray((n, n), dtype=ddtype, buffer=existing_shm.buf)
-
-    for idxx in range(ii, ii + endi):
-        for jj in range(idxx + 1):
-            out[idxx, jj] = pairwise_score(seqs[idxx], seqs[jj])
-
-    existing_shm.close()
-
-
-def EM_clustering(data, info, ncl, GMMweight, distance_method, max_n_iter):
->>>>>>> 1fe4308d
     """ Compute EM algorithm to cluster MS data using both data info and seq info.  """
     ABC = pd.concat([info, data.T], axis=1)
     d = np.array(data.T)
@@ -422,7 +277,6 @@
         seq_reassign = [[] for i in range(ncl)]
 
         # E step: Assignment of each peptide based on data and seq
-<<<<<<< HEAD
         SeqWins, DataWins, BothWin, MixWins = 0, 0, 0, 0
         binoM = GenerateBPM(cl_seqs, distance_method, bg_pwm)
         for j, motif in enumerate(sequences):
@@ -433,18 +287,6 @@
             seq_reassign[idx].append(motif)
             SeqWins, DataWins, BothWin, MixWins = TrackWins(idx, SeqIdx, DataIdx,
                                                            SeqWins, DataWins, BothWin, MixWins)
-=======
-        binoM = BPM(cl_seqs, distance_method, bg_pwm)
-        for j, motif in enumerate(Allseqs):
-            score, idx = assignSeqs(ncl, motif, distance_method,
-                                    GMMweight, gmmp, j, bg_pwm,
-                                    cl_seqs, binoM, Seq1Seq2ToScores, store_labels[-1])
-            labels.append(idx)
-            scores.append(score)
-            seq_reassign[idx].append(motif)
-#             SeqWins, DataWins, BothWin, MixWins = TrackWins(idx, SeqIdx, DataIdx
-#                                                            SeqWins, DataWins, BothWin, MixWins)
->>>>>>> 1fe4308d
 
         print("SeqW: ", SeqWins, "DataW: ", DataWins, "BothWin: ", BothWin, "MixWins: ", MixWins)
         # Assert there are at least two peptides per cluster, otherwise re-initialize algorithm
@@ -470,17 +312,8 @@
         gmmp = GmmpCompatibleWithSeqScores(gmmp, distance_method)
 
         if True in np.isnan(gmmp):
-<<<<<<< HEAD
             print("bad gmm update")
             gmmp = np.zeros((len(sequences), ncl))
-=======
-            print("All peptides assigned to the same cluster... Restart.")
-            gmm, cl_seqs, gmmp = gmm_initialize(ABC, ncl, distance_method)
-            assert cl_seqs != seq_reassign, "Same cluster assignments after re-initialization"
-            assert [len(sublist) > 0 for sublist in cl_seqs], \
-                "Empty cluster(s) after re-initialization"
-            store_Clseqs, store_scores = [], []
->>>>>>> 1fe4308d
 
         if len(store_scores) > 2:
             # Check convergence
@@ -539,23 +372,9 @@
     sequences = ForegroundSeqs(X["Sequence"])
     cl_seqs = [ForegroundSeqs(cl) for cl in cl_seqs]
 
-<<<<<<< HEAD
     if distance_method == "Binomial":
         bg_seqs = BackgroundSeqs(X)
         bg_pwm = position_weight_matrix(bg_seqs)
-=======
-def pairwise_score(seq1: str, seq2: str) -> float:
-    """ Compute distance between two kinase motifs. Note this does not account for gaps. """
-    score = 0
-    for i in range(len(seq1)):
-        if i == 5:
-            continue
-        try:
-            score += int(MatrixInfo.pam250[(seq1[i], seq2[i])])
-        except BaseException:
-            score += int(MatrixInfo.pam250[(seq2[i], seq1[i])])
-    return score
->>>>>>> 1fe4308d
 
     elif distance_method == "PAM250":
         bg_pwm = False
@@ -867,7 +686,6 @@
     return X.iloc[Xidx, :]
 
 
-<<<<<<< HEAD
 def ForegroundSeqs(sequences):
     """ Build Background data set for either "Y", "S", or "T". """
     seqs = []
@@ -877,14 +695,4 @@
         assert "-" not in motif, "gap in motif"
         assert motif[5] in yts, "WRONG CENTRAL AMINO ACID" 
         seqs.append(Seq(motif, IUPAC.protein))
-    return seqs
-=======
-def MeanBinomProbs(BPM, motif):
-    """ Take the mean of all pvalues corresponding to each motif residue. """
-    probs = 0.0
-    for i, aa in enumerate(motif):
-        if i == 5:  # Skip central AA
-            continue
-        probs += BPM[aa, i]
-    return probs / (len(motif) - 1)
->>>>>>> 1fe4308d
+    return seqs