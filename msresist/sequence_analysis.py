--- conflicted
+++ resolved
@@ -11,20 +11,10 @@
 
 
 def pYmotifs(ABC_conc_mc, ABC_names):
-<<<<<<< HEAD
     directory = os.path.join(path, "./data/Sequence_analysis/")
     names, motifs = GeneratingKinaseMotifs(ABC_names, FormatSeq(ABC_conc_mc), directory + "proteome_uniprot.fa")
     ABC_conc_mc['peptide-phosphosite'] = motifs
     ABC_conc_mc['Master Protein Descriptions'] = names
-=======
-    ABC_seqs = FormatSeq(ABC_conc_mc)
-    ABC_conc_mc["peptide-phosphosite"] = ABC_seqs
-
-    directory = os.path.join(path, "./data/Sequence_analysis/")
-    names, motifs = GeneratingKinaseMotifs("FaFile.fa", ABC_names, ABC_seqs, "MatchedFaFile.fa", directory + "proteome_uniprot.fa")
-    ABC_conc_mc["peptide-phosphosite"] = motifs
-    ABC_conc_mc["Master Protein Descriptions"] = names
->>>>>>> 47d867a4
     return ABC_conc_mc
 
 
@@ -42,20 +32,6 @@
     return seqs
 
 
-<<<<<<< HEAD
-=======
-def GenerateFastaFile(PathToFaFile, MS_names, MS_seqs):
-    """ Sequence processor. """
-    FileHandle = open(PathToFaFile, "w+")
-    for i in range(len(MS_seqs)):
-        FileHandle.write(">" + str(MS_names[i]))
-        FileHandle.write("\n")
-        FileHandle.write(str(MS_seqs[i]))
-        FileHandle.write("\n")
-    FileHandle.close()
-
-
->>>>>>> 47d867a4
 def DictProteomeNameToSeq(X):
     """ To generate proteom's dictionary """
     DictProtToSeq_UP = {}
@@ -76,7 +52,6 @@
     return listOfKeys
 
 
-<<<<<<< HEAD
 def MatchProtNames(ProteomeDict, MS_names, MS_seqs):
     """ Match protein names of MS and Uniprot's proteome. """
     matchedNames = []
@@ -98,48 +73,6 @@
     protnames = MatchProtNames(ProteomeDict, names, seqs)
     
     MS_names, motifs = [], []
-=======
-def MatchProtNames(FaFile, PathToMatchedFaFile, ProteomeDict):
-    """ Goal: Match protein names of MS and Uniprot's proteome.
-    Input: Path to new file and MS fasta file
-    Output: Fasta file with matching protein names.
-    Note that ProteomeDict[MS_name] is what the function needs to try to find
-    and jump to except if MS_name is not in ProteomDict. """
-    FileHandle = open(PathToMatchedFaFile, "w+")
-    for rec1 in SeqIO.parse(FaFile, "fasta"):
-        MS_seq = str(rec1.seq)
-        MS_seqU = str(rec1.seq.upper())
-        MS_name = str(rec1.description.split(" OS")[0])
-        try:
-            ProteomeDict[MS_name]
-            FileHandle.write(">" + MS_name)
-            FileHandle.write("\n")
-            FileHandle.write(MS_seq)
-            FileHandle.write("\n")
-        except BaseException:
-            Fixed_name = getKeysByValue(ProteomeDict, MS_seqU)
-            FileHandle.write(">" + Fixed_name[0])
-            FileHandle.write("\n")
-            FileHandle.write(MS_seq)
-            FileHandle.write("\n")
-    FileHandle.close()
-
-
-def GeneratingKinaseMotifs(PathToFaFile, MS_names, MS_seqs, PathToMatchedFaFile, PathToProteome):
-    """ Goal: Generate Phosphopeptide motifs.
-    Input: Directory paths to fasta file, fasta file with matched names, and proteome
-    Output: Protein names list and kinase motif list. Run with def GenerateFastaFile to obtain the final file.
-    Kinase motif -5 +5 wrt the phosphorylation site. It accounts for doubly phosphorylated peptides (lowercase y, t, s). """
-    counter = 0
-    GenerateFastaFile(PathToFaFile, MS_names, MS_seqs)
-    FaFile = open(PathToFaFile, "r")
-    proteome = open(PathToProteome, "r")
-    ProteomeDict = DictProteomeNameToSeq(proteome)
-    MatchProtNames(FaFile, PathToMatchedFaFile, ProteomeDict)
-    os.remove(PathToFaFile)
-    MatchedFaFile = open(PathToMatchedFaFile, "r")
-    MS_names, ExtSeqs = [], []
->>>>>>> 47d867a4
     Allseqs, Testseqs = [], []
     
     for i, MS_seq in enumerate(seqs):
@@ -147,7 +80,6 @@
         MS_name = protnames[i]
         try:
             UP_seq = ProteomeDict[MS_name]
-<<<<<<< HEAD
             assert MS_seqU in UP_seq, "check " + MS_name + " with seq " + MS_seq
             assert MS_name == list(ProteomeDict.keys())[list(ProteomeDict.values()).index(str(UP_seq))], \
                 "check " + MS_name + " with seq " + MS_seq
@@ -179,98 +111,6 @@
                 MS_names.append(MS_name)
                 Testseqs.append(MS_seq)
                 motifs.append(makeMotif(UP_seq, MS_seq, motif_size, ts_idx, center_idx, DoS_idx))
-
-=======
-            if MS_seqU in UP_seq and MS_name == list(ProteomeDict.keys())[list(ProteomeDict.values()).index(str(UP_seq))]:
-                counter += 1
-                Allseqs.append(MS_seq)
-                regexPattern = re.compile(MS_seqU)
-                MatchObs = regexPattern.finditer(UP_seq)
-                indices = []
-                for i in MatchObs:
-                    indices.append(i.start())
-                    indices.append(i.end())
-                if "y" in MS_seq and "t" not in MS_seq and "s" not in MS_seq:
-                    y_idx = MS_seq.index("y") + indices[0]
-                    ExtSeqs.append(UP_seq[y_idx - 5 : y_idx] + "y" + UP_seq[y_idx + 1 : y_idx + 6])
-                    MS_names.append(MS_name)
-                    Testseqs.append(MS_seq)
-
-                if "t" in MS_seq and "y" not in MS_seq and "s" not in MS_seq:
-                    t_idx = MS_seq.index("t") + indices[0]
-                    ExtSeqs.append(UP_seq[t_idx - 5 : t_idx] + "t" + UP_seq[t_idx + 1 : t_idx + 6])
-                    MS_names.append(MS_name)
-                    Testseqs.append(MS_seq)
-
-                if "s" in MS_seq and "y" not in MS_seq and "t" not in MS_seq:
-                    s_idx = MS_seq.index("s") + indices[0]
-                    ExtSeqs.append(UP_seq[s_idx - 5 : s_idx] + "s" + UP_seq[s_idx + 1 : s_idx + 6])
-                    MS_names.append(MS_name)
-                    Testseqs.append(MS_seq)
-
-                if "y" in MS_seq and "t" in MS_seq and "s" not in MS_seq:
-                    y_idx = MS_seq.index("y") + indices[0]
-                    ExtSeq = UP_seq[y_idx - 5 : y_idx] + "y" + UP_seq[y_idx + 1 : y_idx + 6]
-                    y_idx = MS_seq.index("y")
-                    if "t" in MS_seq[y_idx - 5 : y_idx + 6]:
-                        t_idx = MS_seq[y_idx - 5 : y_idx + 6].index("t")
-                        ExtSeqs.append(ExtSeq[:t_idx] + "t" + ExtSeq[t_idx + 1 :])
-                        MS_names.append(MS_name)
-                        Testseqs.append(MS_seq)
-                    else:
-                        ExtSeqs.append(ExtSeq)
-                        MS_names.append(MS_name)
-                        Testseqs.append(MS_seq)
-
-                if "y" in MS_seq and "s" in MS_seq and "t" not in MS_seq:
-                    y_idx = MS_seq.index("y") + indices[0]
-                    ExtSeq = UP_seq[y_idx - 5 : y_idx] + "y" + UP_seq[y_idx + 1 : y_idx + 6]
-                    y_idx = MS_seq.index("y")
-                    if "s" in MS_seq[y_idx - 5 : y_idx + 6]:
-                        s_idx = MS_seq[y_idx - 5 : y_idx + 6].index("s")
-                        ExtSeqs.append(ExtSeq[:s_idx] + "s" + ExtSeq[s_idx + 1 :])
-                        MS_names.append(MS_name)
-                        Testseqs.append(MS_seq)
-                    else:
-                        ExtSeqs.append(ExtSeq)
-                        MS_names.append(MS_name)
-                        Testseqs.append(MS_seq)
-
-                if "t" in MS_seq and "s" in MS_seq and "y" not in MS_seq:
-                    t_idx = MS_seq.index("t") + indices[0]
-                    ExtSeq = UP_seq[t_idx - 5 : t_idx] + "t" + UP_seq[t_idx + 1 : t_idx + 6]
-                    t_idx = MS_seq.index("t")
-                    if "s" in MS_seq[t_idx - 5 : t_idx + 6]:
-                        s_idx = MS_seq[t_idx - 5 : t_idx + 6].index("s")
-                        ExtSeqs.append(ExtSeq[:s_idx] + "s" + ExtSeq[s_idx + 1 :])
-                        MS_names.append(MS_name)
-                        Testseqs.append(MS_seq)
-                    else:
-                        ExtSeqs.append(ExtSeq)
-                        MS_names.append(MS_name)
-                        Testseqs.append(MS_seq)
-
-                if "y" in MS_seq and "s" in MS_seq and "t" in MS_seq:
-                    y_idx = MS_seq.index("y") + indices[0]
-                    ExtSeq = UP_seq[y_idx - 5 : y_idx] + "y" + UP_seq[y_idx + 1 : y_idx + 6]
-                    y_idx = MS_seq.index("y")
-                    if "t" in MS_seq[y_idx - 5 : y_idx + 6]:
-                        t_idx = MS_seq[y_idx - 5 : y_idx + 6].index("t")
-                        ExtSeqs.append(ExtSeq[:t_idx] + "t" + ExtSeq[t_idx + 1 :])
-                        MS_names.append(MS_name)
-                        Testseqs.append(MS_seq)
-                    elif "s" in MS_seq[y_idx - 5 : y_idx + 6]:
-                        s_idx = MS_seq[y_idx - 5 : y_idx + 6].index("s")
-                        ExtSeqs.append(ExtSeq[:s_idx] + "s" + ExtSeq[s_idx + 1 :])
-                        MS_names.append(MS_name)
-                        Testseqs.append(MS_seq)
-                    else:
-                        ExtSeqs.append(ExtSeq)
-                        MS_names.append(MS_name)
-                        Testseqs.append(MS_seq)
-            else:
-                print("check", MS_name, "with seq", MS_seq)
->>>>>>> 47d867a4
         except BaseException:
             print("find and replace", MS_name, "in proteome_uniprot.txt. Use: ", MS_seq)
             raise
@@ -280,16 +120,11 @@
     if li_dif:
         print(" Testseqs vs Allseqs may have different peptide sequences: ", li_dif)
 
-<<<<<<< HEAD
     assert len(names) == len(MS_names), "mapping incosistent number of peptides" \
         + str(len(names)) + " " + str(len(MS_names))
     assert len(seqs) == len(motifs), "mapping incosistent number of peptides" \
         + str(len(seqs)) + " " + str(len(motifs))
 
-=======
-    assert counter == len(MS_names) and counter == len(ExtSeqs), ("missing peptides", len(MS_names), len(ExtSeqs), counter)
-    os.remove(PathToMatchedFaFile)
->>>>>>> 47d867a4
     proteome.close()
     return MS_names, motifs
 
