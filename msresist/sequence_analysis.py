--- conflicted
+++ resolved
@@ -180,7 +180,7 @@
           "K": 0.072, "M": 0.018, "F": 0.04, "P": 0.05, "S": 0.081, "T": 0.062, "W": 0.013, "Y": 0.033, "V": 0.068}
 
 
-<<<<<<< HEAD
+
 def assignSeqs(ncl, motif, distance_method, GMMweight, gmmp, j, bg_pwm, Cl_seqs):
     """ Do the sequence assignment. """
     scores = []
@@ -207,15 +207,12 @@
     return score, idx
 
 
-=======
->>>>>>> 9dd663ae
 def EM_clustering(data, info, ncl, GMMweight, pYTS, distance_method, covariance_type, max_n_iter):
     """ Compute EM algorithm to cluster MS data using both data info and seq info.  """
     ABC = pd.concat([info, data.T], axis=1)
     # Initialize with gmm clusters and generate gmm pval matrix
 
     Cl_seqs, gmm_pvals, gmm_proba = gmm_initialCl_and_pvalues(ABC, ncl, covariance_type, pYTS)
-<<<<<<< HEAD
 
     if distance_method == "Binomial":
         gmmp = gmm_pvals
@@ -223,8 +220,7 @@
         gmmp = gmm_proba
 
     e = ThreadPoolExecutor()
-=======
->>>>>>> 9dd663ae
+
 
     # Background sequences
     bg_seqs = BackgroundSeqs(pYTS)
@@ -242,34 +238,10 @@
 
         futuress = []
         for j, motif in enumerate(Allseqs):
-<<<<<<< HEAD
             futuress.append(e.submit(assignSeqs, ncl, motif, distance_method, GMMweight, gmmp, j, bg_pwm, Cl_seqs))
 
         for j, motif in enumerate(Allseqs):
             score, idx = futuress[j].result()
-=======
-            scores = []
-            # Binomial Probability Matrix distance (p-values) between foreground and background sequences
-            if distance_method == "Binomial":
-                for z in range(ncl):
-                    gmm_score = gmm_pvals.iloc[j, z] * GMMweight
-                    freq_matrix = frequencies(Cl_seqs[z])
-                    BPM = BinomialMatrix(len(Cl_seqs[z]), freq_matrix, bg_pwm)
-                    BPM_score = MeanBinomProbs(BPM, motif)
-                    scores.append(BPM_score + gmm_score)
-                score, idx = min((score, idx) for (idx, score) in enumerate(scores))
-
-            # Average distance between each sequence and any cluster based on PAM250 substitution matrix
-            if distance_method == "PAM250":
-                for z in range(ncl):
-                    gmm_score = gmm_proba.iloc[j, z] * GMMweight
-                    PAM250_scores = [pairwise_score(motif, seq, MatrixInfo.pam250) * 10 for seq in Cl_seqs[z]]
-                    PAM250_score = np.mean(PAM250_scores)
-                    scores.append(PAM250_score + gmm_score)
-                score, idx = max((score, idx) for (idx, score) in enumerate(scores))
-            assert idx <= ncl - 1, ("idx out of bounds, scores list: %s" % scores)
-            clusters[idx].append(motif)
->>>>>>> 9dd663ae
             labels.append(idx)
             store_scores.append(score)
             clusters[idx].append(motif)
