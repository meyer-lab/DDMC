--- conflicted
+++ resolved
@@ -207,11 +207,7 @@
     df = pd.melt(df, ["Radii"])
     df.columns = ["Radii", "Condition", "K Estimate"]
     sns.lineplot(x="Radii", y="K Estimate", hue="Condition", data=df, ci=68, ax=ax)
-<<<<<<< HEAD
     ax.legend(prop={'size':8})
-=======
-    ax.legend(prop={'size': 10})
->>>>>>> 1ad2edf3
     if title:
         ax.set_title(title)
     else:
@@ -247,15 +243,11 @@
     pal = sns.xkcd_palette(colors)
     sns.barplot(x="AXL mutants Y->F", y="K Estimate", hue="Treatment", data=df, ci=68, palette=pal, ax=ax, **{"linewidth": 0.5}, **{"edgecolor": "black"})
     ax.set_title("Island effect")
-<<<<<<< HEAD
     ax.set_xticklabels(xticklabels, rotation=90)
     ax.legend(prop={'size':8})
 
     if ylabel:
         ax.set_ylabel(ylabel)
-=======
-    ax.legend(prop={'size': 10})
->>>>>>> 1ad2edf3
 
 
 def BarPlotRipleysK_TimePlots(folder, mutant, extensions, treatments, r, ax):
