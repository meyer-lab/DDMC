--- conflicted
+++ resolved
@@ -33,10 +33,7 @@
         seqs = [s.upper() for s in info["Sequence"]]
 
         if distance_method == "PAM250":
-<<<<<<< HEAD
             self.dist = PAM250(seqs)
-=======
-            self.dist = PAM250(seqs, SeqWeight)
 
         elif distance_method == "PAM250_fixed":
             assert len(pre_motifs) <= ncl
@@ -51,7 +48,6 @@
             while len(self.dist) < ncl:
                 self.dist.append(Binomial(info["Sequence"], seqs, SeqWeight))
 
->>>>>>> 2def7f73
         elif distance_method == "Binomial":
             self.dist = Binomial(info["Sequence"], seqs)
 
@@ -65,28 +61,8 @@
         """Find similarity of fitted model to data and sequence models"""
         check_is_fitted(self, ["scores_", "seq_scores_", "gmm_"])
 
-<<<<<<< HEAD
         data_model = EM_clustering_repeat(3, X, self.info, self.ncl, 0.0, self.dist)[1]
         seq_model = EM_clustering_repeat(3, X, self.info, self.ncl, 10.0, self.dist)[1]
-=======
-        if self.distance_method == "PAM250_fixed":
-            wDist = [dd.copy() for dd in self.dist]
-            for dd in wDist:
-                dd.SeqWeight = 0.0
-        else:
-            wDist = self.dist.copy()
-            wDist.SeqWeight = 0.0
-
-        data_model = EM_clustering_repeat(3, X, self.info, self.ncl, wDist)[1]
-
-        if self.distance_method == "PAM250_fixed":
-            for dd in wDist:
-                dd.SeqWeight = 10.0
-        else:
-            wDist.SeqWeight = 10.0
-
-        seq_model = EM_clustering_repeat(3, X, self.info, self.ncl, wDist)[1]
->>>>>>> 2def7f73
 
         dataDist = np.linalg.norm(self.scores_ - data_model)
         seqDist = np.linalg.norm(self.scores_ - seq_model)
