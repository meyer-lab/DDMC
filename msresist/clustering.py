--- conflicted
+++ resolved
@@ -80,13 +80,9 @@
 
     def fit(self, X, _):
         """ Compute EM clustering. """
-<<<<<<< HEAD
         self.Cl_seqs_, self.labels_, self.scores_, self.IC_, self.n_iter_ = EM_clustering(X, self.info, \
         self.ncl, self.GMMweight, self.pYTS, self.distance_method, self.covariance_type, self.max_n_iter)
-=======
-        self.Cl_seqs_, self.labels_, self.scores_, self.IC_, self.n_iter_ = EM_clustering(X, self.seqs,
-                                                                                          self.names, self.ncl, self.GMMweight, self.pYTS, self.distance_method, self.covariance_type, self.max_n_iter)
->>>>>>> 2a4ab5bf
+
         return self
 
     def transform(self, X):
@@ -104,38 +100,27 @@
     def predict(self, X, _Y=None):
         """ Predict the cluster each sequence in ABC belongs to."""
         check_is_fitted(self, ["Cl_seqs_", "labels_", "scores_", "IC_", "n_iter_"])
-<<<<<<< HEAD
+
         _, labels, _, _, _ = EM_clustering(X, self.ncl, self.info, self.GMMweight, \
         self.pYTS, self.distance_method, self.covariance_type, self.max_n_iter)
-=======
-        _, labels, _, _, _ = EM_clustering(X, self.ncl, self.seqs, self.names, self.GMMweight,
-                                           self.pYTS, self.distance_method, self.covariance_type, self.max_n_iter)
->>>>>>> 2a4ab5bf
+
         return labels
 
     def score(self, X, _Y=None):
         """ Scoring method, mean of combined p-value of all peptides"""
         check_is_fitted(self, ["Cl_seqs_", "labels_", "scores_", "IC_", "n_iter_"])
-<<<<<<< HEAD
+
         _, _, scores, _, _ = EM_clustering(X, self.ncl, self.info, \
         self.GMMweight, self.pYTS, self.distance_method, self.covariance_type, self.max_n_iter)
-=======
-        _, _, scores, _, _ = EM_clustering(X, self.ncl, self.seqs, self.names,
-                                           self.GMMweight, self.pYTS, self.distance_method, self.covariance_type, self.max_n_iter)
->>>>>>> 2a4ab5bf
+
         return np.mean(scores)
 
     def get_params(self, deep=True):
         """ Returns a dict of the estimator parameters with their values. """
-<<<<<<< HEAD
         return {"info": self.info, "ncl": self.ncl, \
         "GMMweight": self.GMMweight, "pYTS": self.pYTS, "distance_method": self.distance_method, \
         "covariance_type": self.covariance_type, "max_n_iter": self.max_n_iter}
-=======
-        return {"seqs": self.seqs, "names": self.names, "ncl": self.ncl,
-                "GMMweight": self.GMMweight, "pYTS": self.pYTS, "distance_method": self.distance_method,
-                "covariance_type": self.covariance_type, "max_n_iter": self.max_n_iter}
->>>>>>> 2a4ab5bf
+
 
     def set_params(self, **parameters):
         """ Necessary to make this estimator scikit learn-compatible."""
