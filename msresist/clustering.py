""" Clustering functions. """

import numpy as np
import pandas as pd
from sklearn.cluster import KMeans
from sklearn.mixture import GaussianMixture
from sklearn.mixture.base import BaseEstimator
from sklearn.utils.validation import check_is_fitted
from msresist.sequence_analysis import EM_clustering


class MyOwnKMEANS(BaseEstimator):
    """ Runs k-means providing the centers and cluster members and sequences. """

    def __init__(self, n_clusters):
        """ Define variables. """
        self.n_clusters = n_clusters

    def fit(self, X, _):
        """ fit data into k-means. """
        self.kmeans_ = KMeans(n_clusters=self.n_clusters).fit(X.T)
        return self

    def transform(self, X):
        """ calculate cluster averages. """
        centers, _ = ClusterAverages(X, self.kmeans_.labels_)
        return centers

    def clustermembers(self, X):
        """ generate dictionary containing peptide names and sequences for each cluster. """
        _, clustermembers = ClusterAverages(X, self.kmeans_.labels_)
        return clustermembers


class MyOwnGMM(BaseEstimator):
    """ Runs GMM providing the centers and cluster members and sequences. """

    def __init__(self, n_components):
        """ Define variables """
        self.n_components = n_components

    def fit(self, X, _):
        """ fit data into GMM. """
        self.gmm_ = GaussianMixture(n_components=self.n_components, covariance_type="full").fit(X.T)
        self.labels_ = self.gmm_.predict(X.T)
        return self

    def transform(self, X):
        """ calculate cluster averages. """
        centers, _ = ClusterAverages(X, self.labels_)
        return centers

    def clustermembers(self, X):
        """ generate dictionary containing peptide names and sequences for each cluster. """
        _, clustermembers = ClusterAverages(X, self.labels_)
        return clustermembers

    def probs(self, X):
        """ probabilities of cluster assignment. """
        return self.gmm_.predict_proba(X.T)

    def weights(self):
        """ weights of each cluster. """
        return self.gmm_.weights_


class MassSpecClustering(BaseEstimator):
    """ Cluster peptides by both sequence similarity and data behavior following an
    expectation-maximization algorithm. GMMweight specifies which method's expectation step
    should have a larger effect on the peptide assignment. """

<<<<<<< HEAD
    def __init__(self, info, ncl, GMMweight=1, pYTS="Y", distance_method="PAM250", covariance_type="diag", max_n_iter=100000):
=======
    def __init__(self, info, ncl, GMMweight=1, pYTS="Y", distance_method="PAM250", covariance_type="diag", max_n_iter=20):
>>>>>>> cfbb5e23
        self.info = info
        self.ncl = ncl
        self.GMMweight = GMMweight
        self.pYTS = pYTS
        self.distance_method = distance_method
        self.covariance_type = covariance_type
        self.max_n_iter = max_n_iter

    def fit(self, X, _):
        """ Compute EM clustering. """
<<<<<<< HEAD
        self.Cl_seqs_, self.labels_, self.scores_, self.IC_, self.n_iter_ = EM_clustering(X, self.info, \
        self.ncl, self.GMMweight, self.pYTS, self.distance_method, self.covariance_type, self.max_n_iter)
=======
        self.Cl_seqs_, self.labels_, self.scores_, self.IC_, self.n_iter_ = EM_clustering(X, self.info,
                                                                                          self.ncl, self.GMMweight, self.pYTS, self.distance_method, self.covariance_type, self.max_n_iter)

>>>>>>> cfbb5e23
        return self

    def transform(self, X):
        """ calculate cluster averages. """
        check_is_fitted(self, ["Cl_seqs_", "labels_", "scores_", "IC_", "n_iter_"])
        centers, _ = ClusterAverages(X, self.labels_)
        return centers

    def clustermembers(self, X):
        """ generate dictionary containing peptide names and sequences for each cluster. """
        check_is_fitted(self, ["Cl_seqs_", "labels_", "scores_", "IC_", "n_iter_"])
        _, clustermembers = ClusterAverages(X, self.labels_)
        return clustermembers

    def predict(self, X, _Y=None):
        """ Predict the cluster each sequence in ABC belongs to."""
        check_is_fitted(self, ["Cl_seqs_", "labels_", "scores_", "IC_", "n_iter_"])
<<<<<<< HEAD
        _, labels, _, _, _ = EM_clustering(X, self.ncl, self.info, self.GMMweight, \
        self.pYTS, self.distance_method, self.covariance_type, self.max_n_iter)
=======

        _, labels, _, _, _ = EM_clustering(X, self.ncl, self.info, self.GMMweight,
                                           self.pYTS, self.distance_method, self.covariance_type, self.max_n_iter)

>>>>>>> cfbb5e23
        return labels

    def score(self, X, _Y=None):
        """ Scoring method, mean of combined p-value of all peptides"""
        check_is_fitted(self, ["Cl_seqs_", "labels_", "scores_", "IC_", "n_iter_"])
<<<<<<< HEAD
        _, _, scores, _, _ = EM_clustering(X, self.ncl, self.info, \
        self.GMMweight, self.pYTS, self.distance_method, self.covariance_type, self.max_n_iter)
=======

        _, _, scores, _, _ = EM_clustering(X, self.ncl, self.info,
                                           self.GMMweight, self.pYTS, self.distance_method, self.covariance_type, self.max_n_iter)

>>>>>>> cfbb5e23
        return np.mean(scores)

    def get_params(self, deep=True):
        """ Returns a dict of the estimator parameters with their values. """
<<<<<<< HEAD
        return {"info": self.info, "ncl": self.ncl, \
        "GMMweight": self.GMMweight, "pYTS": self.pYTS, "distance_method": self.distance_method, \
        "covariance_type": self.covariance_type, "max_n_iter": self.max_n_iter}
=======
        return {"info": self.info, "ncl": self.ncl,
                "GMMweight": self.GMMweight, "pYTS": self.pYTS, "distance_method": self.distance_method,
                "covariance_type": self.covariance_type, "max_n_iter": self.max_n_iter}
>>>>>>> cfbb5e23

    def set_params(self, **parameters):
        """ Necessary to make this estimator scikit learn-compatible."""
        for parameter, value in parameters.items():
            setattr(self, parameter, value)
        return self


def ClusterAverages(X, labels):
    """ calculate cluster averages and dictionary with cluster members and sequences. """
    X = X.T.assign(cluster=labels)
    centers = []
    dict_clustermembers = {}
    for i in range(0, max(labels) + 1):
        centers.append(list(X[X["cluster"] == i].iloc[:, :-1].mean()))
        if X.shape[1] > 11:
            dict_clustermembers["Cluster_" + str(i + 1)] = list(X[X["cluster"] == i].iloc[:, 0])
            dict_clustermembers["seqs_Cluster_" + str(i + 1)] = list(X[X["cluster"] == i].iloc[:, 1])
<<<<<<< HEAD
            dict_clustermembers["Condition_Cluster_" + str(i + 1)] = list(X[X["cluster"] == i].iloc[:, 2])
            dict_clustermembers["pos_Cluster_" + str(i + 1)] = list(X[X["cluster"] == i].iloc[:, 3])
#             dict_clustermembers["r2/Std_Cluster_" + str(i + 1)] = list(X[X["cluster"] == i].iloc[:, 4])
#             dict_clustermembers["BioReps_Cluster_" + str(i + 1)] = list(X[X["cluster"] == i].iloc[:, 5])
=======
            dict_clustermembers["UniprotAcc_Cluster_" + str(i + 1)] = list(X[X["cluster"] == i].iloc[:, 2])
            dict_clustermembers["pos_Cluster_" + str(i + 1)] = list(X[X["cluster"] == i].iloc[:, 3])
            dict_clustermembers["r2/Std_Cluster_" + str(i + 1)] = list(X[X["cluster"] == i].iloc[:, 4])
            dict_clustermembers["BioReps_Cluster_" + str(i + 1)] = list(X[X["cluster"] == i].iloc[:, 5])
>>>>>>> cfbb5e23

    return pd.DataFrame(centers).T, pd.DataFrame(dict([(k, pd.Series(v)) for k, v in dict_clustermembers.items()]))<|MERGE_RESOLUTION|>--- conflicted
+++ resolved
@@ -69,11 +69,7 @@
     expectation-maximization algorithm. GMMweight specifies which method's expectation step
     should have a larger effect on the peptide assignment. """
 
-<<<<<<< HEAD
     def __init__(self, info, ncl, GMMweight=1, pYTS="Y", distance_method="PAM250", covariance_type="diag", max_n_iter=100000):
-=======
-    def __init__(self, info, ncl, GMMweight=1, pYTS="Y", distance_method="PAM250", covariance_type="diag", max_n_iter=20):
->>>>>>> cfbb5e23
         self.info = info
         self.ncl = ncl
         self.GMMweight = GMMweight
@@ -84,14 +80,9 @@
 
     def fit(self, X, _):
         """ Compute EM clustering. """
-<<<<<<< HEAD
-        self.Cl_seqs_, self.labels_, self.scores_, self.IC_, self.n_iter_ = EM_clustering(X, self.info, \
-        self.ncl, self.GMMweight, self.pYTS, self.distance_method, self.covariance_type, self.max_n_iter)
-=======
         self.Cl_seqs_, self.labels_, self.scores_, self.IC_, self.n_iter_ = EM_clustering(X, self.info,
                                                                                           self.ncl, self.GMMweight, self.pYTS, self.distance_method, self.covariance_type, self.max_n_iter)
 
->>>>>>> cfbb5e23
         return self
 
     def transform(self, X):
@@ -109,42 +100,25 @@
     def predict(self, X, _Y=None):
         """ Predict the cluster each sequence in ABC belongs to."""
         check_is_fitted(self, ["Cl_seqs_", "labels_", "scores_", "IC_", "n_iter_"])
-<<<<<<< HEAD
-        _, labels, _, _, _ = EM_clustering(X, self.ncl, self.info, self.GMMweight, \
-        self.pYTS, self.distance_method, self.covariance_type, self.max_n_iter)
-=======
 
         _, labels, _, _, _ = EM_clustering(X, self.ncl, self.info, self.GMMweight,
                                            self.pYTS, self.distance_method, self.covariance_type, self.max_n_iter)
 
->>>>>>> cfbb5e23
         return labels
 
     def score(self, X, _Y=None):
         """ Scoring method, mean of combined p-value of all peptides"""
         check_is_fitted(self, ["Cl_seqs_", "labels_", "scores_", "IC_", "n_iter_"])
-<<<<<<< HEAD
-        _, _, scores, _, _ = EM_clustering(X, self.ncl, self.info, \
-        self.GMMweight, self.pYTS, self.distance_method, self.covariance_type, self.max_n_iter)
-=======
-
         _, _, scores, _, _ = EM_clustering(X, self.ncl, self.info,
                                            self.GMMweight, self.pYTS, self.distance_method, self.covariance_type, self.max_n_iter)
 
->>>>>>> cfbb5e23
         return np.mean(scores)
 
     def get_params(self, deep=True):
         """ Returns a dict of the estimator parameters with their values. """
-<<<<<<< HEAD
-        return {"info": self.info, "ncl": self.ncl, \
-        "GMMweight": self.GMMweight, "pYTS": self.pYTS, "distance_method": self.distance_method, \
-        "covariance_type": self.covariance_type, "max_n_iter": self.max_n_iter}
-=======
         return {"info": self.info, "ncl": self.ncl,
                 "GMMweight": self.GMMweight, "pYTS": self.pYTS, "distance_method": self.distance_method,
                 "covariance_type": self.covariance_type, "max_n_iter": self.max_n_iter}
->>>>>>> cfbb5e23
 
     def set_params(self, **parameters):
         """ Necessary to make this estimator scikit learn-compatible."""
@@ -163,16 +137,9 @@
         if X.shape[1] > 11:
             dict_clustermembers["Cluster_" + str(i + 1)] = list(X[X["cluster"] == i].iloc[:, 0])
             dict_clustermembers["seqs_Cluster_" + str(i + 1)] = list(X[X["cluster"] == i].iloc[:, 1])
-<<<<<<< HEAD
-            dict_clustermembers["Condition_Cluster_" + str(i + 1)] = list(X[X["cluster"] == i].iloc[:, 2])
-            dict_clustermembers["pos_Cluster_" + str(i + 1)] = list(X[X["cluster"] == i].iloc[:, 3])
-#             dict_clustermembers["r2/Std_Cluster_" + str(i + 1)] = list(X[X["cluster"] == i].iloc[:, 4])
-#             dict_clustermembers["BioReps_Cluster_" + str(i + 1)] = list(X[X["cluster"] == i].iloc[:, 5])
-=======
             dict_clustermembers["UniprotAcc_Cluster_" + str(i + 1)] = list(X[X["cluster"] == i].iloc[:, 2])
             dict_clustermembers["pos_Cluster_" + str(i + 1)] = list(X[X["cluster"] == i].iloc[:, 3])
             dict_clustermembers["r2/Std_Cluster_" + str(i + 1)] = list(X[X["cluster"] == i].iloc[:, 4])
             dict_clustermembers["BioReps_Cluster_" + str(i + 1)] = list(X[X["cluster"] == i].iloc[:, 5])
->>>>>>> cfbb5e23
 
     return pd.DataFrame(centers).T, pd.DataFrame(dict([(k, pd.Series(v)) for k, v in dict_clustermembers.items()]))