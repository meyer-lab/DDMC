""" Clustering functions. """

import pandas as pd
from sklearn.base import BaseEstimator
from sklearn.utils.validation import check_is_fitted
from msresist.expectation_maximization import EM_clustering_opt, e_step


class MassSpecClustering(BaseEstimator):
    """ Cluster peptides by both sequence similarity and data behavior following an
    expectation-maximization algorithm. SeqWeight specifies which method's expectation step
    should have a larger effect on the peptide assignment. """

    def __init__(self, info, ncl, SeqWeight, distance_method, gmm_method="sklearn", max_n_iter=100000, n_runs=1):
        self.info = info
        self.ncl = ncl
        self.SeqWeight = SeqWeight
        self.distance_method = distance_method
        self.gmm_method = gmm_method
        self.max_n_iter = max_n_iter
        self.n_runs = n_runs

    def fit(self, X, _):
        """ Compute EM clustering. """
<<<<<<< HEAD
        self.cl_seqs_, self.labels_, self.scores_, self.n_iter_, self.gmmp_, self.wins_ = EM_clustering_opt(X, self.info, 
                                                                                               self.ncl, 
                                                                                               self.SeqWeight, 
=======
        print(self.ncl, self.SeqWeight)
        self.cl_seqs_, self.labels_, self.scores_, self.n_iter_, self.gmmp = EM_clustering_opt(X, self.info,
                                                                                               self.ncl,
                                                                                               self.SeqWeight,
>>>>>>> 6af76703
                                                                                               self.distance_method,
                                                                                               self.gmm_method,
                                                                                               self.max_n_iter,
                                                                                               self.n_runs)
        return self

    def transform(self, X):
        """ calculate cluster averages. """
        check_is_fitted(self, ["cl_seqs_", "labels_", "scores_", "n_iter_", "gmmp_", "wins_"])

        centers, _ = ClusterAverages(X, self.labels_)
        return centers

    def clustermembers(self, X):
        """ generate dictionary containing peptide names and sequences for each cluster. """
        check_is_fitted(self, ["cl_seqs_", "labels_", "scores_", "n_iter_", "gmmp_", "wins_"])

        _, clustermembers = ClusterAverages(X, self.labels_)
        return clustermembers

    def predict(self, X, _Y=None):
        """ Predict the cluster each sequence in ABC belongs to. If this estimator is gridsearched alone it
        won't work since all sequences are passed. """
        print("pred")
        check_is_fitted(self, ["cl_seqs_", "labels_", "scores_", "n_iter_", "gmmp_", "wins_"])

        labels, _ = e_step(X, self.cl_seqs_, self.gmmp, self.distance_method, self.SeqWeight, self.ncl)
        return labels

    def score(self, X, _Y=None):
        print("score")
        """ Scoring method, mean of combined p-value of all peptides"""
        check_is_fitted(self, ["cl_seqs_", "labels_", "scores_", "n_iter_", "gmmp_", "wins_"])

        _, score = e_step(X, self.cl_seqs_, self.gmmp, self.distance_method, self.SeqWeight, self.ncl)
        return score

    def get_params(self, deep=True):
        """ Returns a dict of the estimator parameters with their values. """
        return {"info": self.info, "ncl": self.ncl,
                "SeqWeight": self.SeqWeight, "distance_method": self.distance_method,
                "gmm_method": self.gmm_method, "max_n_iter": self.max_n_iter}

    def set_params(self, **parameters):
        """ Necessary to make this estimator scikit learn-compatible."""
        for parameter, value in parameters.items():
            setattr(self, parameter, value)
        return self


def ClusterAverages(X, labels):
    """ calculate cluster averages and dictionary with cluster members and sequences. """
    X = X.T.assign(cluster=labels)
    centers = []
    dict_clustermembers = {}
    for i in range(0, max(labels) + 1):
        centers.append(list(X[X["cluster"] == i].iloc[:, :-1].mean()))
        if "object" in list(X.dtypes):
            dict_clustermembers["Protein_C" + str(i + 1)] = list(X[X["cluster"] == i]["Protein"])
            dict_clustermembers["Gene_C" + str(i + 1)] = list(X[X["cluster"] == i]["Gene"])
            dict_clustermembers["Sequence_C" + str(i + 1)] = list(X[X["cluster"] == i]["Sequence"])
            dict_clustermembers["Position_C" + str(i + 1)] = list(X[X["cluster"] == i]["Position"])
#             dict_clustermembers["UniprotAcc_C" + str(i + 1)] = list(X[X["cluster"] == i]["UniprotAcc"])
#             dict_clustermembers["r2/Std_C" + str(i + 1)] = list(X[X["cluster"] == i]["r2_Std"])
#             dict_clustermembers["BioReps_C" + str(i + 1)] = list(X[X["cluster"] == i]["BioReps"])

    return pd.DataFrame(centers).T, pd.DataFrame(dict([(k, pd.Series(v)) for k, v in dict_clustermembers.items()]))<|MERGE_RESOLUTION|>--- conflicted
+++ resolved
@@ -22,16 +22,9 @@
 
     def fit(self, X, _):
         """ Compute EM clustering. """
-<<<<<<< HEAD
         self.cl_seqs_, self.labels_, self.scores_, self.n_iter_, self.gmmp_, self.wins_ = EM_clustering_opt(X, self.info, 
                                                                                                self.ncl, 
                                                                                                self.SeqWeight, 
-=======
-        print(self.ncl, self.SeqWeight)
-        self.cl_seqs_, self.labels_, self.scores_, self.n_iter_, self.gmmp = EM_clustering_opt(X, self.info,
-                                                                                               self.ncl,
-                                                                                               self.SeqWeight,
->>>>>>> 6af76703
                                                                                                self.distance_method,
                                                                                                self.gmm_method,
                                                                                                self.max_n_iter,
