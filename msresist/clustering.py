""" Clustering functions. """

import numpy as np
import pandas as pd
from sklearn.base import BaseEstimator
from sklearn.utils.validation import check_is_fitted
<<<<<<< HEAD
from msresist.expectation_maximization import EM_clustering_opt, assignPeptides, GenerateSeqBackgroundAndPAMscores
from msresist.motifs import ForegroundSeqs
from msresist.binomial import GenerateBPM
=======
from .expectation_maximization import EM_clustering_opt, e_step


# pylint: disable=W0201
>>>>>>> 197e31ca


class MassSpecClustering(BaseEstimator):
    """ Cluster peptides by both sequence similarity and data behavior following an
    expectation-maximization algorithm. SeqWeight specifies which method's expectation step
    should have a larger effect on the peptide assignment. """

<<<<<<< HEAD
    def __init__(self, info, ncl, SeqWeight, distance_method, max_n_iter=100000, n_runs=1):
=======
    def __init__(self, info, ncl, SeqWeight, distance_method, gmm_method="sklearn", max_n_iter=1000, n_runs=1):
>>>>>>> 197e31ca
        self.info = info
        self.ncl = ncl
        self.SeqWeight = SeqWeight
        self.distance_method = distance_method
        self.max_n_iter = max_n_iter
        self.n_runs = n_runs

    def fit(self, X, _):
        """Compute EM clustering"""
        self.cl_seqs_, self.labels_, self.scores_, self.n_iter_, self.gmm_, self.wins_ = EM_clustering_opt(
            X, self.info, self.ncl, self.SeqWeight, self.distance_method, self.max_n_iter, self.n_runs
        )
        return self

    def transform(self, X):
        """Calculate cluster averages"""
        check_is_fitted(self, ["cl_seqs_", "labels_", "scores_", "n_iter_", "gmm_", "wins_"])

        centers, _ = ClusterAverages(X, self.labels_)
        return centers

    def clustermembers(self, X):
        """Generate dictionary containing peptide names and sequences for each cluster"""
        check_is_fitted(self, ["cl_seqs_", "labels_", "scores_", "n_iter_", "gmm_", "wins_"])

        _, clustermembers = ClusterAverages(X, self.labels_)
        return clustermembers

    def predict(self, data, sequences, _Y=None):
        """Provided the current model parameters, predict the cluster each peptide belongs to"""
        check_is_fitted(self, ["cl_seqs_", "labels_", "scores_", "n_iter_", "gmm_", "wins_"])
        seqs = ForegroundSeqs(sequences)
        cl_seqs = [ForegroundSeqs(self.cl_seqs_[i]) for i in range(self.ncl)]
        bg_pwm, Seq1Seq2ToScores = GenerateSeqBackgroundAndPAMscores(sequences, self.distance_method)
        binoM = GenerateBPM(cl_seqs, self.distance_method, bg_pwm)
        gmmp = self.gmm_.predict_proba(data.T)
        labels = []
        for j, motif in enumerate(seqs):
            _, idx, _, _ = assignPeptides(
                self.ncl, motif, self.distance_method, self.SeqWeight, gmmp, j, 
                bg_pwm, cl_seqs, binoM, Seq1Seq2ToScores, self.labels_
            )
            labels.append(idx)
        return np.array(labels)

    def score(self, data, sequences, _Y=None):
        """Generate score of the fitting. If PAM250, the score is the averaged PAM250 score across peptides. If Binomial,
        the score is the mean binomial p-value across peptides"""
        check_is_fitted(self, ["cl_seqs_", "labels_", "scores_", "n_iter_", "gmm_", "wins_"])
        seqs = ForegroundSeqs(sequences)
        cl_seqs = [ForegroundSeqs(self.cl_seqs_[i]) for i in range(self.ncl)]
        bg_pwm, Seq1Seq2ToScores = GenerateSeqBackgroundAndPAMscores(sequences, self.distance_method)
        binoM = GenerateBPM(cl_seqs, self.distance_method, bg_pwm)
        gmmp = self.gmm_.predict_proba(data.T)
        scores = []
        for j, motif in enumerate(seqs):
            score, _, _, _ = assignPeptides(
                self.ncl, motif, self.distance_method, self.SeqWeight, gmmp, j, 
                bg_pwm, cl_seqs, binoM, Seq1Seq2ToScores, self.labels_
            )
            scores.append(score)
        return np.mean(score)

    def get_params(self, deep=True):
        """Returns a dict of the estimator parameters with their values"""
        return {
            "info": self.info,
            "ncl": self.ncl,
            "SeqWeight": self.SeqWeight,
            "distance_method": self.distance_method,
            "max_n_iter": self.max_n_iter,
        }

    def set_params(self, **parameters):
        """Necessary to make this estimator scikit learn-compatible"""
        for parameter, value in parameters.items():
            setattr(self, parameter, value)
        return self


def ClusterAverages(X, labels):
    """Calculate cluster averages and dictionary with cluster members and sequences"""
    X = X.T.assign(cluster=labels)
    centers = []
    dict_clustermembers = {}
    for i in range(0, max(labels) + 1):
        centers.append(list(X[X["cluster"] == i].iloc[:, :-1].mean()))
        if "object" in list(X.dtypes):
            dict_clustermembers["Protein_C" + str(i + 1)] = list(X[X["cluster"] == i]["Protein"])
            dict_clustermembers["Gene_C" + str(i + 1)] = list(X[X["cluster"] == i]["Gene"])
            dict_clustermembers["Sequence_C" + str(i + 1)] = list(X[X["cluster"] == i]["Sequence"])
            dict_clustermembers["Position_C" + str(i + 1)] = list(X[X["cluster"] == i]["Position"])
    #             dict_clustermembers["UniprotAcc_C" + str(i + 1)] = list(X[X["cluster"] == i]["UniprotAcc"])
    #             dict_clustermembers["r2/Std_C" + str(i + 1)] = list(X[X["cluster"] == i]["r2_Std"])
    #             dict_clustermembers["BioReps_C" + str(i + 1)] = list(X[X["cluster"] == i]["BioReps"])

    members = pd.DataFrame(dict([(k, pd.Series(v)) for k, v in dict_clustermembers.items()]))
    return pd.DataFrame(centers).T, members<|MERGE_RESOLUTION|>--- conflicted
+++ resolved
@@ -4,16 +4,12 @@
 import pandas as pd
 from sklearn.base import BaseEstimator
 from sklearn.utils.validation import check_is_fitted
-<<<<<<< HEAD
 from msresist.expectation_maximization import EM_clustering_opt, assignPeptides, GenerateSeqBackgroundAndPAMscores
 from msresist.motifs import ForegroundSeqs
 from msresist.binomial import GenerateBPM
-=======
-from .expectation_maximization import EM_clustering_opt, e_step
 
 
 # pylint: disable=W0201
->>>>>>> 197e31ca
 
 
 class MassSpecClustering(BaseEstimator):
@@ -21,11 +17,7 @@
     expectation-maximization algorithm. SeqWeight specifies which method's expectation step
     should have a larger effect on the peptide assignment. """
 
-<<<<<<< HEAD
     def __init__(self, info, ncl, SeqWeight, distance_method, max_n_iter=100000, n_runs=1):
-=======
-    def __init__(self, info, ncl, SeqWeight, distance_method, gmm_method="sklearn", max_n_iter=1000, n_runs=1):
->>>>>>> 197e31ca
         self.info = info
         self.ncl = ncl
         self.SeqWeight = SeqWeight
