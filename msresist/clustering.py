--- conflicted
+++ resolved
@@ -22,14 +22,6 @@
 
     def fit(self, X, _):
         """ Compute EM clustering. """
-<<<<<<< HEAD
-        self.cl_seqs_, self.labels_, self.scores_, self.gmmp, self.wins = EM_clustering_opt(X,
-                                                                             self.info,                                                                                            self.ncl,
-                                                                             self.SeqWeight,
-                                                                             self.distance_method,
-                                                                             self.gmm_method,                                                                                      self.max_n_iter,
-                                                                             self.n_runs)
-=======
         self.cl_seqs_, self.labels_, self.scores_, self.n_iter_, self.gmmp_, self.wins_ = EM_clustering_opt(X, self.info, 
                                                                                                self.ncl, 
                                                                                                self.SeqWeight, 
@@ -37,42 +29,27 @@
                                                                                                self.gmm_method,
                                                                                                self.max_n_iter,
                                                                                                self.n_runs)
->>>>>>> 8a820880
         return self
 
     def transform(self, X):
         """ calculate cluster averages. """
-<<<<<<< HEAD
-        check_is_fitted(self, ["cl_seqs_", "gmmp", "labels_", "scores_"])
-=======
         check_is_fitted(self, ["cl_seqs_", "labels_", "scores_", "n_iter_", "gmmp_", "wins_"])
->>>>>>> 8a820880
 
         centers, _ = ClusterAverages(X, self.labels_)
         return centers
 
     def clustermembers(self, X):
         """ generate dictionary containing peptide names and sequences for each cluster. """
-<<<<<<< HEAD
-        check_is_fitted(self, ["cl_seqs_", "gmmp", "labels_", "scores_"])
-=======
         check_is_fitted(self, ["cl_seqs_", "labels_", "scores_", "n_iter_", "gmmp_", "wins_"])
->>>>>>> 8a820880
 
         _, clustermembers = ClusterAverages(X, self.labels_)
         return clustermembers
 
     def predict(self, X, _Y=None):
-<<<<<<< HEAD
-        """ Predict the cluster each sequence in ABC belongs to. 
-        If this estimator is gridsearched alone it won't work since all sequences are passed. """
-        check_is_fitted(self, ["cl_seqs_", "gmmp", "labels_", "scores_"])
-=======
         """ Predict the cluster each sequence in ABC belongs to. If this estimator is gridsearched alone it
         won't work since all sequences are passed. """
         print("pred")
         check_is_fitted(self, ["cl_seqs_", "labels_", "scores_", "n_iter_", "gmmp_", "wins_"])
->>>>>>> 8a820880
 
         labels, _ = e_step(X, self.cl_seqs_, self.gmmp, 
                            self.distance_method, self.SeqWeight, self.ncl)
@@ -80,11 +57,7 @@
 
     def score(self, X, _Y=None):
         """ Scoring method, mean of combined p-value of all peptides"""
-<<<<<<< HEAD
-        check_is_fitted(self, ["cl_seqs_", "gmmp", "labels_", "scores_"])
-=======
         check_is_fitted(self, ["cl_seqs_", "labels_", "scores_", "n_iter_", "gmmp_", "wins_"])
->>>>>>> 8a820880
 
         _, score = e_step(X, self.cl_seqs_, self.gmmp, 
                           self.distance_method, self.SeqWeight, self.ncl)
