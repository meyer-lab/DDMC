--- conflicted
+++ resolved
@@ -11,13 +11,8 @@
 def preprocess_ebdt_mcf7():
     """Preprocess MCF7 mass spec data set from EBDT (Hijazi et al Nat Biotech 2020)"""
     x = pd.read_csv("msresist/data/Validations/Computational/ebdt_mcf7.csv").drop("FDR", axis=1).set_index("sh.index.sites").drop("ARPC2_HUMAN;").reset_index()
-<<<<<<< HEAD
     x.insert(0, "Gene", [s.split("(")[0] for s in x["sh.index.sites"]])
     x.insert(1, "Position", [re.search(r"\(([A-Za-z0-9]+)\)", s).group(1)  for s in x["sh.index.sites"]])
-=======
-    x.insert(0, "gene", [s.split("(")[0] for s in x["sh.index.sites"]])
-    x.insert(1, "pos", [re.search(r"\(([A-Za-z0-9]+)\)", s).group(1) for s in x["sh.index.sites"]])
->>>>>>> 0d531185
     x = x.drop("sh.index.sites", axis=1)
     motifs, del_ids = pos_to_motif(x["Gene"], x["Position"], motif_size=5)
     x = x.set_index(["Gene", "Position"]).drop(del_ids).reset_index()
@@ -47,56 +42,16 @@
     return motifs, del_GeneToPos
 
 
-<<<<<<< HEAD
-=======
-def upstreamKin_and_pdts_perCluster(model):
-    """Find number of substrates per upstream kinases for each cluster determined by the putative downstream targets (PDTs)
-    determined by Hijazi et al Nat Biotech 2020 (Sup Data Set 3)."""
-    pdts = pd.read_csv("msresist/data/Validations/ebdt/PDTs.csv")
-    ListOfUpKin = []
-    for i in range(1, model.ncl + 1):
-        members = pd.read_csv("msresist/data/cluster_members/ebdt_pam250_12CL_W5_members_C" + str(i) + ".csv")
-        gene_pos = list(zip(members["gene"], members["pos"]))
-        members = [g + "(" + p + ")" for g, p in gene_pos]
-        dictKinToSubNumber = {}
-        for substrate in members:
-            upK = pdts[pdts["Putative Downtream Target"] == substrate]
-            if upK.shape[0] == 0:
-                continue
-            for kin in upK["kinase"]:
-                if kin not in list(dictKinToSubNumber.keys()):
-                    dictKinToSubNumber[kin] = 0
-                else:
-                    dictKinToSubNumber[kin] += 1
-
-        output = pd.DataFrame()
-        output["upstream_kinase"] = dictKinToSubNumber.keys()
-        output["num_pdts"] = dictKinToSubNumber.values()
-        output = output[output["num_pdts"] != 0]
-        ListOfUpKin.append(output.sort_values(by="num_pdts", ascending=False))
-
-    return ListOfUpKin
-
-
->>>>>>> 0d531185
 def plotSubstratesPerCluster(x, model, kinase, ax):
     """Plot normalized number of substrates of a given kinase per cluster."""
     # Refine PsP K-S data set
     ks = pd.read_csv("msresist/data/Validations/Computational/Kinase_Substrate_Dataset.csv")
     ks = ks[
-<<<<<<< HEAD
     (ks["KINASE"] == kinase) & 
     (ks["IN_VIVO_RXN"] == "X") & 
     (ks["IN_VIVO_RXN"] == "X") & 
     (ks["KIN_ORGANISM"] == "human") &
     (ks["SUB_ORGANISM"] == "human")
-=======
-        (ks["KINASE"] == "Akt1") &
-        (ks["IN_VIVO_RXN"] == "X") &
-        (ks["IN_VIVO_RXN"] == "X") &
-        (ks["KIN_ORGANISM"] == "human") &
-        (ks["SUB_ORGANISM"] == "human")
->>>>>>> 0d531185
     ]
 
     # Count matching substrates per cluster and normalize by cluster size
