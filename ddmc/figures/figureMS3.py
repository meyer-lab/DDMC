"""
This creates Supplemental Figure 3: Predictive performance of DDMC clusters using different weights
"""

import pandas as pd
from sklearn.linear_model import LogisticRegressionCV
from .common import getSetup, getDDMC_CPTAC
from .figureM4 import TransformCenters, HotColdBehavior, find_patients_with_NATandTumor
from ..logistic_regression import plotROC


def makeFigure():
    """Get a list of the axis objects and create a figure"""
    # Get list of axis objects
    ax, f = getSetup((15, 10), (3, 5))

    # Genotype data
    mutations = pd.read_csv("ddmc/data/MS/CPTAC/Patient_Mutations.csv")
    mOI = mutations[
        ["Sample.ID"] + list(mutations.columns)[45:54] + list(mutations.columns)[61:64]
    ]
    y = mOI[~mOI["Sample.ID"].str.contains("IR")]
    y = find_patients_with_NATandTumor(y.copy(), "Sample.ID", conc=False)

    # LASSO
    lr = LogisticRegressionCV(
        Cs=10,
        cv=10,
        solver="saga",
        max_iter=10000,
        n_jobs=-1,
        penalty="l1",
        class_weight="balanced",
    )

    folds = 5
    weights = [0, 100, 500, 1000, 1000000]
    for ii, w in enumerate(weights):
<<<<<<< HEAD
        model = DDMC(i, n_components=30, seq_weight=w, distance_method="Binomial").fit(d)
=======
        model, X = getDDMC_CPTAC(n_components=30, SeqWeight=w)
>>>>>>> cfb91ad8

        # Find and scale centers
        centers_gen, centers_hcb = TransformCenters(model, X)

        if w == 0:
            prio = " (data only)"
        elif w == 50:
            prio = " (motif mainly)"
        else:
            prio = " (mix)"

        # STK11
        plotROC(
            ax[ii],
            lr,
            centers_gen.values,
            y["STK11.mutation.status"].values, # type: ignore
            cv_folds=folds,
            title="STK11m " + "w=" + str(model.seq_weight) + prio,
        )

        # EGFRm
        plotROC(
            ax[ii + 5],
            lr,
            centers_gen.values,
            y["EGFR.mutation.status"].values, # type: ignore
            cv_folds=folds,
            title="EGFRm " + "w=" + str(model.seq_weight) + prio,
        )

        # Hot-Cold behavior
        y_hcb, centers_hcb = HotColdBehavior(centers_hcb)
        plotROC(
            ax[ii + 10],
            lr,
            centers_hcb.values,
            y_hcb.values,
            cv_folds=folds,
            title="Infiltration " + "w=" + str(model.seq_weight) + prio,
        )

    return f<|MERGE_RESOLUTION|>--- conflicted
+++ resolved
@@ -36,11 +36,7 @@
     folds = 5
     weights = [0, 100, 500, 1000, 1000000]
     for ii, w in enumerate(weights):
-<<<<<<< HEAD
-        model = DDMC(i, n_components=30, seq_weight=w, distance_method="Binomial").fit(d)
-=======
         model, X = getDDMC_CPTAC(n_components=30, SeqWeight=w)
->>>>>>> cfb91ad8
 
         # Find and scale centers
         centers_gen, centers_hcb = TransformCenters(model, X)
