--- conflicted
+++ resolved
@@ -35,15 +35,11 @@
     # DDMC ROC
     ncl = 30
     model = DDMC(
-<<<<<<< HEAD
-        i, n_components=ncl, seq_weight=100, distance_method="Binomial", random_state=5
-=======
         X["Sequence"],
         n_components=ncl,
-        SeqWeight=100,
+        seq_weight=100,
         distance_method="Binomial",
         random_state=5,
->>>>>>> cfb91ad8
     ).fit(d)
     lr = LogisticRegressionCV(
         cv=3,
@@ -69,20 +65,11 @@
     ax[3].set_title("k-means ROC")
 
     # GMM
-<<<<<<< HEAD
-    gmm = DDMC(i, n_components=ncl, seq_weight=0, distance_method="Binomial").fit(d)
-    x_ = X.copy()
-    x_["Cluster"] = gmm.labels()
-    c_gmm = x_.groupby("Cluster").mean().T
-    gmm_lr = lr.fit(c_gmm, y)
-    plotROC(ax[4], gmm_lr, c_gmm.values, y, cv_folds=4, title="ROC GMM")
-=======
     gmm = DDMC(
-        X["Sequence"], n_components=ncl, SeqWeight=0, distance_method="Binomial"
+        X["Sequence"], n_components=ncl, seq_weight=0, distance_method="Binomial"
     ).fit(d)
 
     plotROC(ax[4], lr, gmm.transform(), y, cv_folds=4, title="ROC GMM")
->>>>>>> cfb91ad8
     ax[4].set_title("GMM ROC")
 
     return f
