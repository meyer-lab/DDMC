--- conflicted
+++ resolved
@@ -122,19 +122,8 @@
 
     # Run GMM
     gmm = DDMC(
-<<<<<<< HEAD
         i, n_components=30, seq_weight=0, distance_method="Binomial", random_state=15
-    ).fit(d, "NA")
-    x_["Cluster"] = gmm.labels()
-    c_gmm = x_.groupby("Cluster").mean().T
-    c_gmm["Patient_ID"] = X.columns[4:]
-    c_gmm.iloc[:, :-1] = StandardScaler(with_std=False).fit_transform(
-        c_gmm.iloc[:, :-1]
-    )
-=======
-        i, n_components=30, SeqWeight=0, distance_method="Binomial", random_state=15
     ).fit(d)
->>>>>>> cfb91ad8
 
     c_gmmT = reshapePatients(gmm.transform(), X.columns[4:])
 
