"""
This creates Figure 6: STK11 analysis
"""

import numpy as np
import pandas as pd
from sklearn.linear_model import LogisticRegressionCV
from sklearn.preprocessing import StandardScaler
from scipy.stats import mannwhitneyu
from statsmodels.stats.multitest import multipletests
from bioinfokit import visuz
from ..pre_processing import filter_NaNpeptides
from .common import plotDistanceToUpstreamKinase
from .figureM4 import find_patients_with_NATandTumor
from .figureM5 import (
    plot_clusters_binaryfeatures,
    build_pval_matrix,
    calculate_mannW_pvals,
)
from ..logistic_regression import plotROC, plotClusterCoefficients
from .common import getSetup, getDDMC_CPTAC


def makeFigure():
    """Get a list of the axis objects and create a figure"""
    # Get list of axis objects
    ax, f = getSetup((11, 7), (2, 3), multz={0: 1})

    # Fit DDMC
<<<<<<< HEAD
    model = DDMC(
        i, n_components=30, seq_weight=100, distance_method="Binomial", random_state=5
    ).fit(d)
=======
    model, X = getDDMC_CPTAC(n_components=30, SeqWeight=100.0)
>>>>>>> cfb91ad8

    # Import Genotype data
    mutations = pd.read_csv("ddmc/data/MS/CPTAC/Patient_Mutations.csv")
    mOI = mutations[
        ["Sample.ID"] + list(mutations.columns)[45:54] + list(mutations.columns)[61:64]
    ]
    y = mOI[~mOI["Sample.ID"].str.contains("IR")]

    # Find centers
    centers = pd.DataFrame(model.transform())
    centers.columns = np.arange(model.n_components) + 1
    centers["Patient_ID"] = X.columns[4:]
    centers = centers.set_index("Patient_ID")
    centers = centers.drop(
        [14, 24], axis=1
    )  # Drop clusters 14&24, contain only 1 peptide

    # Hypothesis Testing
    assert np.all(y["Sample.ID"] == centers.index)
    centers["EGFRm"] = y["EGFR.mutation.status"].values
    pvals = calculate_mannW_pvals(centers, "EGFRm", 1, 0)
    pvals = build_pval_matrix(model.n_components, pvals)
    centers["EGFRm"] = centers["EGFRm"].replace(0, "EGFR WT")
    centers["EGFRm"] = centers["EGFRm"].replace(1, "EGFRm")
    plot_clusters_binaryfeatures(centers, "EGFRm", ax[0], pvals=pvals)
    ax[0].legend(loc="lower left", prop={"size": 10})

    # Reshape data (Patients vs NAT and tumor sample per cluster)
    centers = centers.reset_index().set_index("EGFRm")
    centers = find_patients_with_NATandTumor(centers, "Patient_ID", conc=False)
    y_ = find_patients_with_NATandTumor(y.copy(), "Sample.ID", conc=False)
    assert all(centers.index.values == y_.index.values), "Samples don't match"

    # Normalize
    centers = centers.T
    centers.iloc[:, :] = StandardScaler(with_std=False).fit_transform(
        centers.iloc[:, :]
    )
    centers = centers.T

    # Logistic Regression
    centers["EGFRm"] = y_["EGFR.mutation.status"].values
    lr = LogisticRegressionCV(
        cv=20,
        solver="saga",
        max_iter=10000,
        n_jobs=-1,
        penalty="l1",
        class_weight="balanced",
    )
    plotROC(
        ax[1],
        lr,
        centers.iloc[:, :-1].values,
        centers["EGFRm"],
        cv_folds=4,
        title="ROC EGFRm",
    )
    ax[1].legend(loc="lower right", prop={"size": 8})
    plotClusterCoefficients(
        ax[2], lr.fit(centers.iloc[:, :-1].values, centers["EGFRm"]), title=""
    )
    ax[2].legend(loc="lower left", prop={"size": 10})

    # plot Upstream Kinases
    plotDistanceToUpstreamKinase(
        model, [5, 16, 27], ax[3], num_hits=3, PsP_background=False
    )

    # volcano protein expression
    ax[-1].axis("off")

    return f


def make_EGFRvolcano_plot(centers, y):
    """Make volcano plot with differential protein expression between EGFRm and WT."""
    y = y.drop("C3N.00545")
    centers = centers.drop("C3N.00545")
    prot = (
        pd.read_csv("ddmc/data/MS/CPTAC/CPTAC_LUAD_Protein.csv")
        .iloc[:, 15:]
        .dropna()
        .drop("id.1", axis=1)
        .drop_duplicates()
    )
    prot = prot.set_index("GeneSymbol").T.sort_index().reset_index()
    prot = prot[~prot["index"].str.endswith(".N")].set_index("index")
    prot.columns.name = None

    l1 = list(centers.index)
    l2 = list(prot.index)
    dif = [i for i in l1 + l2 if i not in l1 or i not in l2]
    prot = prot.drop(dif)
    assert np.all(centers.index.values == prot.index.values), "Samples don't match"

    egfr = y["EGFR.mutation.status"].replace(0, "WT")
    egfr = egfr.replace(1, "Mut")
    prot["EGFR Status"] = egfr.values
    prot = prot.set_index("EGFR Status")

    pvals = mannwhitneyu(prot.loc["Mut"], prot.loc["WT"])[1]
    pvals = multipletests(pvals)[1]

    means = prot.reset_index().groupby("EGFR Status").mean()
    fc = means.iloc[0, :] - means.iloc[1, :]

    pv = pd.DataFrame()
    pv["Gene"] = prot.columns
    pv["p-values"] = pvals
    pv["logFC"] = fc.values
    pv = pv.sort_values(by="p-values")

    visuz.gene_exp.volcano(
        df=pv,
        lfc="logFC",
        pv="p-values",
        show=True,
        geneid="Gene",
        genenames="deg",
        figtype="svg",
    )<|MERGE_RESOLUTION|>--- conflicted
+++ resolved
@@ -27,13 +27,7 @@
     ax, f = getSetup((11, 7), (2, 3), multz={0: 1})
 
     # Fit DDMC
-<<<<<<< HEAD
-    model = DDMC(
-        i, n_components=30, seq_weight=100, distance_method="Binomial", random_state=5
-    ).fit(d)
-=======
     model, X = getDDMC_CPTAC(n_components=30, SeqWeight=100.0)
->>>>>>> cfb91ad8
 
     # Import Genotype data
     mutations = pd.read_csv("ddmc/data/MS/CPTAC/Patient_Mutations.csv")
