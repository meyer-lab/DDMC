--- conflicted
+++ resolved
@@ -74,7 +74,6 @@
     gm["DDMC"] = np.log(gm["DDMC"])
     gm["Average"] = np.log(data.groupby([kind]).Average.apply(gmean).values)
     gm["Zero"] = np.log(data.groupby([kind]).Zero.apply(gmean).values)
-    # gm["Minimum"] = np.log(data.groupby([kind]).Minimum.apply(gmean).values)
     gm["PCA"] = np.log(data.groupby([kind]).PCA.apply(gmean).values)
 
     gm.to_csv("WeightSearch.csv")
@@ -101,7 +100,6 @@
     sns.regplot(
         x=kind, y="Zero", data=gm, color="lightblue", scatter=False, ax=ax, label="Zero"
     )
-    # sns.regplot(x=kind, y="Minimum", data=gm, color="green", scatter=False, ax=ax, label="Minimum")
     sns.regplot(
         x=kind, y="PCA", data=gm, color="orange", scatter=False, ax=ax, label="PCA"
     )
@@ -112,19 +110,13 @@
         ax.legend().remove()
 
 
-<<<<<<< HEAD
 def run_repeated_imputation(distance_method, weights, n_clusters, n_runs=1, tmt=6):
     """Calculate missingness error across different numbers of clusters and/or weights."""
-=======
-def ErrorAcross(distance_method, weights, n_clusters, n_runs: int = 1, tmt=6):
-    """Calculate missingness error across different number of clusters."""
->>>>>>> cfb91ad8
     assert len(weights) == len(n_clusters)
     X_raw = filter_NaNpeptides(
         pd.read_csv("ddmc/data/MS/CPTAC/CPTAC-preprocessedMotfis.csv").iloc[:, 1:],
         tmt=tmt,
     )
-<<<<<<< HEAD
     # reset index
     X_raw.reset_index(drop=True, inplace=True)
 
@@ -138,28 +130,22 @@
     assert all(
         sample_to_condition_df.iloc[:, 0] == X.columns
     ), "Sample labels don't match."
-=======
-    X.index = np.arange(X.shape[0])
-    info = X["Sequence"]
-    X = X.select_dtypes(include=["float64"])
-    StoE = pd.read_csv("ddmc/data/MS/CPTAC/IDtoExperiment.csv")
-    assert all(StoE.iloc[:, 0] == X.columns), "Sample labels don't match."
->>>>>>> cfb91ad8
     X = X.to_numpy()
     sample_to_condition = sample_to_condition_df["Experiment (TMT10plex)"].to_numpy()
     assert X.shape[1] == sample_to_condition.size
 
-    df_columns = [
-        "N_Run",
-        "Clusters",
-        "Weight",
-        "DDMC",
-        "Average",
-        "Zero",
-        "Minimum",
-        "PCA",
-    ]
-    df_list = []
+    df = pd.DataFrame(
+        columns=[
+            "N_Run",
+            "Clusters",
+            "Weight",
+            "DDMC",
+            "Average",
+            "Zero",
+            "Minimum",
+            "PCA",
+        ]
+    )
 
     for ii in range(n_runs):
         X_miss = add_missingness(X, sample_to_condition)
@@ -174,8 +160,6 @@
         ]
 
         for jj, cluster in enumerate(n_clusters):
-<<<<<<< HEAD
-            print("hi")
             df.loc[len(df)] = [
                 ii,
                 cluster,
@@ -185,16 +169,7 @@
                 ),
                 *baseline_errs,
             ]
-=======
-            model = DDMC(info, cluster, weights[jj], distance_method).fit(Xmiss.T)
-            eDDMC = np.nansum(np.square(X - model.impute(Xmiss)))
-            dfs = pd.Series(
-                [ii, cluster, weights[jj], eDDMC, *baseline_errors], index=df_columns
-            )
-            df_list.append(dfs)
->>>>>>> cfb91ad8
-
-    return pd.concat(df_list)
+    return df
 
 
 def add_missingness(X, sample_to_experiment):
@@ -206,7 +181,6 @@
     return X
 
 
-<<<<<<< HEAD
 def imputation_error(X, X_impute):
     # returns MSE between X and X_impute
     mse = np.sum(np.square(X - X_impute))
@@ -235,13 +209,6 @@
 def impute_pca(X, rank):
     X = X.copy()
     return IterativeSVD(rank=rank, verbose=False).fit_transform(X)
-=======
-def ComputeBaselineErrors(X, d, ncomp: int = 5) -> tuple[float, float, float, float]:
-    """Compute error between baseline methods (i.e. average signal, minimum signal, zero, and PCA) and real value."""
-    dmean = d.copy()
-    np.copyto(dmean, np.nanmean(d, axis=0, keepdims=True), where=np.isnan(d))
-    emean = np.nansum(np.square(X - dmean))
->>>>>>> cfb91ad8
 
 
 def impute_ddmc(X, info, n_clusters, weight, distance_method):
